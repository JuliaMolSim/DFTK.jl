--- conflicted
+++ resolved
@@ -132,11 +132,7 @@
 Statistics = "1"
 Test = "1"
 TestItemRunner = "1"
-<<<<<<< HEAD
-TimerOutputs = "0.5.12 - 0.5.28"
-=======
 TimerOutputs = "0.5.29"
->>>>>>> ecaf248f
 Unitful = "1"
 UnitfulAtomic = "1"
 Wannier = "0.3.2"
