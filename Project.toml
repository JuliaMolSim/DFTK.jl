--- conflicted
+++ resolved
@@ -49,11 +49,7 @@
 AbstractFFTs = "1"
 AtomsBase = "0.2.2"
 BlockArrays = "0.16.2"
-<<<<<<< HEAD
-Brillouin = "0.5.8"
-=======
 Brillouin = "0.5 - 0.5.8"  # Upper bound temporary until memory bug resolved.
->>>>>>> f1a245e1
 ChainRulesCore = "1.15"
 Conda = "1"
 DftFunctionals = "0.2"
