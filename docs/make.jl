# To manually generate the docs:
#     1. Run "julia make.jl"
#
# To add a new example to the docs:
#     1. Add the *.jl file to /examples, along with assets you require (e.g. input files,
#        images, plots etc.)
#     2. Add the example to the PAGES variable below, the asset files to EXAMPLE_ASSETS.
#
# To add a new page to the docs (not an example):
#     1. Add the file to /docs/src, along with all assets. It can be a *.jl to be processed
#        with Literate.jl and a *.md to be included as is.
#     2. Add the file to the PAGES variable below. You don't need to track the assets.

# Structure of the docs. List files as *.jl or *.md here. All files
# ending in *.jl will be processed to *.md with Literate.
PAGES = [
    "Home" => "index.md",
    "features.md",
    "Getting started" => [
        "guide/installation.md",
<<<<<<< HEAD
        "General Tutorial" => "guide/tutorial.jl",
        "guide/tutorialmath.jl",
    ],
    "Background" => [
        # Theoretical background
=======
        "guide/tutorial.jl",
>>>>>>> bd89a025
        "guide/introductory_resources.md",
    ],
    "Basic DFT calculations" => [
        # Ground-state DFT calculations, standard problems and modelling techniques
        # Some basic show cases; may feature integration of DFTK with other packages.
        "examples/metallic_systems.jl",
        "examples/collinear_magnetism.jl",
        "examples/convergence_study.jl",
        "examples/pseudopotentials.jl",
        "examples/supercells.jl",
        "examples/gaas_surface.jl",
        "examples/graphene.jl",
        "examples/geometry_optimization.jl",
        "examples/energy_cutoff_smearing.jl",
        "examples/hubbard.jl",
    ],
    "Response and properties" => [
        "examples/elastic_constants.jl",
        "examples/polarizability.jl",
        "examples/forwarddiff.jl",
        "examples/phonons.jl",
    ],
    "Ecosystem integration" => [
        # This concerns the discussion of interfaces, IO and integration
        # options we have
        "ecosystem/atomsbase.jl",
        "ecosystem/atomscalculators.jl",
        "ecosystem/input_output.jl",
        "ecosystem/atomistic_simulation_environment.md",
        "ecosystem/wannier.jl",
    ],
    "Tips and tricks" => [
        # Resolving convergence issues, what solver to use, improving performance or
        # reliability of calculations.
        "tricks/achieving_convergence.md",
        "tricks/parallelization.md",
        "tricks/gpu.jl",
        "tricks/scf_checkpoints.jl",
        "tricks/compute_clusters.md",
    ],
    "Solvers" => [
        "examples/custom_solvers.jl",
        "examples/scf_callbacks.jl",
        "examples/compare_solvers.jl",
        "examples/analysing_scf_convergence.jl",
    ],
    "Nonstandard models" => [
        "examples/gross_pitaevskii.jl",
        "examples/gross_pitaevskii_2D.jl",
        "examples/custom_potential.jl",
        "examples/cohen_bergstresser.jl",
        "examples/anyons.jl",
    ],
    "Error control" => [
        "examples/arbitrary_floattype.jl",
        "examples/error_estimates_forces.jl",
    ],
    "Theoretical Background" => [
        "guide/periodic_problems.jl",
        "guide/discretisation.jl",
        "guide/atomic_chains.jl",
        "guide/density_functional_theory.md",
        "guide/self_consistent_field.jl",
    ],
    "Developer resources" => [
        "developer/setup.md",
        "developer/testsystem.md",
        "developer/conventions.md",
        "developer/style_guide.md",
        "developer/data_structures.md",
        "developer/useful_formulas.md",
        "developer/symmetries.md",
        "developer/gpu_computations.md",
    ],
    "api.md",
    "publications.md",
]

# Files from the /examples folder that need to be copied over to the docs
# (typically images, input or data files etc.)
EXAMPLE_ASSETS = []  # Specify e.g. as "examples/Fe_afm.pwi"

#
# Configuration and setup
#
DEBUG = false  # Set to true to disable some checks and cleanup

import LibGit2
import Pkg
# Where to get files from and where to build them
SRCPATH   = joinpath(@__DIR__, "src")
BUILDPATH = joinpath(@__DIR__, "build")
ROOTPATH  = joinpath(@__DIR__, "..")
CONTINUOUS_INTEGRATION = get(ENV, "CI", nothing) == "true"
DFTKREV    = LibGit2.head(ROOTPATH)
DFTKBRANCH = try LibGit2.branch(LibGit2.GitRepo(ROOTPATH)) catch end
DFTKGH     = "github.com/JuliaMolSim/DFTK.jl"
DFTKREPO   = DFTKGH * ".git"

# Setup julia dependencies for docs generation if not yet done
Pkg.activate(@__DIR__)
if !isfile(joinpath(@__DIR__, "Manifest.toml"))
    Pkg.develop(Pkg.PackageSpec(; path=ROOTPATH))
    Pkg.instantiate()
end

# Setup environment for making plots
ENV["GKS_ENCODING"] = "utf8"
ENV["GKSwstype"] = "100"
ENV["PLOTS_TEST"] = "true"

# Import packages for docs generation
using DFTK
using Documenter
using Literate

#
# Generate the docs
#

# Get list of files from PAGES
extract_paths(file::AbstractString) = [file]
extract_paths(pages::AbstractArray) = collect(Iterators.flatten(extract_paths.(pages)))
extract_paths(pair::Pair) = extract_paths(pair.second)

# Transform files to *.md
transform_to_md(file::AbstractString) = first(splitext(file)) * ".md"
transform_to_md(pages::AbstractArray) = transform_to_md.(pages)
transform_to_md(pair::Pair) = (pair.first => transform_to_md(pair.second))

# Copy assets over
mkpath(joinpath(SRCPATH, "examples"))
for asset in EXAMPLE_ASSETS
    cp(joinpath(ROOTPATH, asset), joinpath(SRCPATH, asset), force=true)
end

# Collect files to treat with Literate (i.e. the examples and the .jl files in the docs)
# The examples go to docs/literate_build/examples, the .jl files stay where they are
literate_files = map(filter!(endswith(".jl"), extract_paths(PAGES))) do file
    if startswith(file, "examples/")
        (; src=joinpath(ROOTPATH, file), dest=joinpath(SRCPATH, "examples"), example=true)
    else
        (; src=joinpath(SRCPATH, file), dest=joinpath(SRCPATH, dirname(file)), example=false)
    end
end

# Function to insert badges to markdown files
function add_badges(badges)
    function preprocess(str)
        # Find the Header and insert the badges right below
        splitted = split(str, "\n")
        idx = findfirst(startswith.(splitted, "# # "))
        isnothing(idx) && error("Literate files must start with # #")
        for (i, bad) in enumerate(badges)
            insert!(splitted, idx + i, "#md # " * bad)
        end
        insert!(splitted, idx + length(badges) + 1, "#md #")
        join(splitted, "\n")
    end
end

# Run Literate on them all
for file in literate_files
    subfolder = relpath(file.dest, SRCPATH)
    if CONTINUOUS_INTEGRATION
        badges = [
            "[![](https://mybinder.org/badge_logo.svg)]" *
                "(@__BINDER_ROOT_URL__/$subfolder/@__NAME__.ipynb)",
            "[![](https://img.shields.io/badge/show-nbviewer-579ACA.svg)]" * 
                "(@__NBVIEWER_ROOT_URL__/$subfolder/@__NAME__.ipynb)",
        ]
    else
        badges = ["Binder links to `/$subfolder/@__NAME__.ipynb`"]
    end
    Literate.markdown(file.src, file.dest;
                      flavor=Literate.DocumenterFlavor(),
                      credit=false, preprocess=add_badges(badges))
    Literate.notebook(file.src, file.dest; credit=false,
                      execute=CONTINUOUS_INTEGRATION || DEBUG)
end

# Generate the docs in BUILDPATH
remote_args = CONTINUOUS_INTEGRATION ? (; ) : (; remotes=nothing)
mathengine  = Documenter.MathJax3(Dict(
    :tex => Dict(
        :inlineMath => [["\$","\$"], ["\\(","\\)"]],
        :tags       => "ams",
        :packages   => ["base", "ams", "autoload", "configmacros"],
        :macros     => Dict(
            :abs    => [raw"\left|#1\right|",       1],
            :norm   => [raw"\left\|#1\right\|",     1],
            :ket    => [raw"\left|#1\right\rangle", 1],
            :bra    => [raw"\left\langle#1\right|", 1],
            :braket => [raw"\left\langle#1\middle|#2\right\rangle", 2],
        ),
    ),
))

makedocs(;
    modules=[DFTK],
    format=Documenter.HTML(;
        # Use clean URLs, unless built as a "local" build
        prettyurls=CONTINUOUS_INTEGRATION,
        canonical="https://docs.dftk.org/stable/",
        edit_link="master",
        assets=["assets/favicon.ico"],
        size_threshold=nothing,  # do not fail build if large HTML outputs
        mathengine,
    ),
    sitename = "DFTK.jl",
    authors = "Michael F. Herbst, Antoine Levitt and contributors.",
    pages=transform_to_md(PAGES),
    checkdocs=:exports,
    warnonly=DEBUG,
    remote_args...,
)

# Dump files for managing dependencies in binder
if CONTINUOUS_INTEGRATION && DFTKBRANCH == "master"
    cp(joinpath(@__DIR__, "Project.toml"), joinpath(BUILDPATH, "Project.toml"); force=true)
end

# Deploy docs to gh-pages branch
# Note: Overwrites the commit history via a force push (saves storage space)
deploydocs(; repo=DFTKREPO, devbranch="master", forcepush=true)

# Remove generated example files
if !DEBUG
    for file in literate_files
        base = splitext(basename(file.src))[1]
        for ext in [".ipynb", ".md"]
            rm(joinpath(file.dest, base * ext), force=true)
        end
    end
end

if !CONTINUOUS_INTEGRATION
    println("\nDocs generated, try $(joinpath(BUILDPATH, "index.html"))")
end<|MERGE_RESOLUTION|>--- conflicted
+++ resolved
@@ -18,15 +18,8 @@
     "features.md",
     "Getting started" => [
         "guide/installation.md",
-<<<<<<< HEAD
         "General Tutorial" => "guide/tutorial.jl",
         "guide/tutorialmath.jl",
-    ],
-    "Background" => [
-        # Theoretical background
-=======
-        "guide/tutorial.jl",
->>>>>>> bd89a025
         "guide/introductory_resources.md",
     ],
     "Basic DFT calculations" => [
