# Atomistic simulation environment

The [atomistic simulation environment](https://wiki.fysik.dtu.dk/ase/index.html),
or ASE for short,
is a popular Python package to simplify the process of setting up,
running and analysing results from atomistic simulations across different simulation codes.
By means of [ASEconvert](https://github.com/mfherbst/ASEconvert.jl) this python package
is seamlessly integrated with the AtomsBase ecosystem and thus available to DFTK via
our own [AtomsBase integration](@ref) and [AtomsCalculators integration](@ref).

Most notably this integration is two-way, that is that DFTK can both be used as a
calculator in ASE (to do computation on atomistic systems managed in python) and vice
versa, i.e. atomistic systems set up in ASE can be used as starting points for
calculations in a Julia-driven workflow. Both will be illustrated.

## Using ASE to setup structures for DFTK calculations

An example of this workflow is given in [Modelling a gallium arsenide surface](@ref).

## Using DFTK as a calculator in ASE

!!! warning "Recent feature"
    This is a relatively new feature and still has rough edges.
    We appreciate any feedback, bug reports or PRs.

The [IPICalculator](https://github.com/JuliaMolSim/IPICalculator.jl)
package contains an implementation of the [i-PI protocol](https://github.com/i-pi/i-pi)
to pass energies, forces and virials between different atomistic calculators.
This can be used, for example, to make julia-based calculators available in ASE.

The following example requests the computation of a silicon energy and force
from DFTK.

```python
import ase.build
from ase.calculators.socketio import SocketIOCalculator

<<<<<<< HEAD
h2 = Atoms('H2', positions=[[0, 0, 0], [0, 0, 0.7]])
h2.calc = SocketIOCalculator(unixsocket="dftk", log="test.log")

h2.get_forces()  # Stalls until you connect a driver
=======
atoms = ase.build.bulk("Si")
atoms.write("Si.cif")
atoms.calc = SocketIOCalculator(unixsocket="dftk")
atoms.get_forces()  # Stalls until you connect a driver
>>>>>>> 866d11d2
```

To supply this force request with an PBE force, we need to setup
an initial system as a template as well as an PBE calculator
with desired numerical parameters:

```julia
<<<<<<< HEAD
using AtomsBase
using IPIcalculator
=======
using AtomsIO
>>>>>>> 866d11d2
using DFTK
using IPICalculator
using PseudoPotentialData

# Setup DFTK calculator
calc = DFTKCalculator(
    model_kwargs=(; pseudopotentials=PseudoFamily("dojo.nc.sr.pbe.v0_4_1.standard.upf"),
                    functionals=PBE(), temperature=1e-3, smearing=Smearing.Gaussian()),
    basis_kwargs=(; Ecut=20, kgrid=(4, 4, 4)),
)

# Run IPI driver
<<<<<<< HEAD
run_driver(hydrogen, calc; unixsocket="dftk")
=======
run_driver(load_system("Si.cif"), calc; unixsocket="dftk")
>>>>>>> 866d11d2
```<|MERGE_RESOLUTION|>--- conflicted
+++ resolved
@@ -35,17 +35,10 @@
 import ase.build
 from ase.calculators.socketio import SocketIOCalculator
 
-<<<<<<< HEAD
-h2 = Atoms('H2', positions=[[0, 0, 0], [0, 0, 0.7]])
-h2.calc = SocketIOCalculator(unixsocket="dftk", log="test.log")
-
-h2.get_forces()  # Stalls until you connect a driver
-=======
 atoms = ase.build.bulk("Si")
 atoms.write("Si.cif")
 atoms.calc = SocketIOCalculator(unixsocket="dftk")
 atoms.get_forces()  # Stalls until you connect a driver
->>>>>>> 866d11d2
 ```
 
 To supply this force request with an PBE force, we need to setup
@@ -53,12 +46,7 @@
 with desired numerical parameters:
 
 ```julia
-<<<<<<< HEAD
-using AtomsBase
-using IPIcalculator
-=======
 using AtomsIO
->>>>>>> 866d11d2
 using DFTK
 using IPICalculator
 using PseudoPotentialData
@@ -71,9 +59,5 @@
 )
 
 # Run IPI driver
-<<<<<<< HEAD
-run_driver(hydrogen, calc; unixsocket="dftk")
-=======
 run_driver(load_system("Si.cif"), calc; unixsocket="dftk")
->>>>>>> 866d11d2
 ```