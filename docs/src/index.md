# DFTK.jl: The density-functional toolkit.

The density-functional toolkit, **DFTK** for short, is a library of
Julia routines for playing with plane-wave
density-functional theory (DFT) algorithms.
In its basic formulation it solves periodic Kohn-Sham equations.
The unique feature of the code is its **emphasis on simplicity
and flexibility**
with the goal of facilitating methodological development and
interdisciplinary collaboration.
In about 7k lines of pure Julia code
we support a [sizeable set of features](@ref package-features).
Our performance is of the same order of magnitude as much larger production
codes such as [Abinit](https://www.abinit.org/),
[Quantum Espresso](http://quantum-espresso.org/) and
[VASP](https://www.vasp.at/).
DFTK's source code is [publicly available on github](https://dftk.org).

If you are new to density-functional theory or plane-wave methods,
see our notes on [Periodic problems](@ref periodic-problems) and our
collection of [Introductory resources](@ref introductory-resources).

Found a bug, missing a feature? Look for an open issue or
[create a new one](https://github.com/JuliaMolSim/DFTK.jl/issues).
Want to contribute? See our [contributing notes](https://github.com/JuliaMolSim/DFTK.jl#contributing).

!!! tip "DFTK summer school: 29th to 31st August 2022 in Paris, France"
    We will organise a summer school centred around the DFTK code
    and modern approaches to density-functional theory
    from **29 to 31 August 2022** at **Sorbonne Université, Paris**.
    For more details and registration info see the [school's website](https://school2022.dftk.org).

<<<<<<< HEAD
## [Package features](@id package-features)
* Methods and models:
    - Standard DFT models (LDA, GGA, meta-GGA): Any functional from the
      [libxc](https://tddft.org/programs/libxc/) library
    - Flexibility to build your own Kohn-Sham model:
      Anything from analytic potentials, linear Cohen-Bergstresser models,
      Gross-Pitaevskii equations, anyonic models, etc.
    - Analytic potentials or Godecker norm-conserving pseudopotentials (GTH, HGH)
    - Brillouin zone symmetry for ``k``-point sampling using [spglib](https://atztogo.github.io/spglib/)
    - Standard smearing functions (including Methfessel-Paxton
      and Marzari-Vanderbilt cold smearing)
    - Collinear spin polarization for magnetic systems
    - Self-consistent field approaches including Kerker mixing,
      [LDOS mixing](https://doi.org/10.1088/1361-648X/abcbdb),
      [adaptive damping](https://arxiv.org/abs/2109.14018)
    - Direct minimization, Newton solver
    - Multi-level threading (``k``-points eigenvectors, FFTs, linear algebra)
    - MPI-based distributed parallelism (distribution over ``k``-points)
    - 1D / 2D / 3D systems
    - External magnetic fields
    - Treat systems of 1000 electrons
* Ground-state properties and post-processing:
    - Total energy
    - Forces, stresses
    - Density of states (DOS), local density of states (LDOS)
    - Band structures
    - Easy access to all intermediate quantities (e.g. density, Bloch waves)
* Support for arbitrary floating point types, including `Float32` (single precision)
  or `Double64` (from [DoubleFloats.jl](https://github.com/JuliaMath/DoubleFloats.jl)).
* Runs out of the box on Linux, macOS and Windows
* Third-party integrations:
    - Seamless integration with many standard [Input and output formats](@ref).
    - Use structures prepared in [pymatgen](https://pymatgen.org) or
      [ASE](https://wiki.fysik.dtu.dk/ase/).
    - [asedftk](https://github.com/mfherbst/asedftk):
      DFTK-based calculator implementation for ASE.

Missing a feature? Look for an open issue or [create a new one](https://github.com/JuliaMolSim/DFTK.jl/issues).
Want to contribute? See our [contributing notes](https://github.com/JuliaMolSim/DFTK.jl#contributing).

## [Example index](@id example-index)
First, new users should take a look at the [Installation](@ref)
and [Tutorial](@ref) sections. More details about DFTK are explained
in the examples as we go along:

```@contents
Pages = [
    "examples/metallic_systems.md",
    "examples/pymatgen.md",
    "examples/ase.md",
    "examples/collinear_magnetism.md",
    "examples/geometry_optimization.md",
    "examples/scf_callbacks.md",
    "examples/scf_checkpoints.md",
    "examples/polarizability.md",
    "examples/gross_pitaevskii.md",
    "examples/gross_pitaevskii_2D.md",
    "examples/cohen_bergstresser.md",
    "examples/arbitrary_floattype.md",
    "examples/forwarddiff.md",
    "examples/custom_solvers.md",
    "examples/custom_potential.md",
    "examples/wannier90.md",
    "examples/error_estimates_forces.md",
    "examples/convergence_study.md",
]
Depth = 1
```

These and more examples can be found in the
[`examples` directory](https://dftk.org/tree/master/examples) of the main code.

=======
# [Getting started](@id getting-started)
First, new users should take a look at the [Installation](@ref) and
[Tutorial](@ref) sections. Then, make your way through the various examples.
An ideal starting point are the [Examples on basic DFT calculations](@ref metallic-systems).
>>>>>>> 14e47337

!!! note "Convergence parameters in the documentation"
    In the documentation we use very rough convergence parameters to be able
    to automatically generate this documentation very quickly.
    Therefore results are far from converged.
    Tighter thresholds and larger grids should be used for
    more realistic results.

If you have an idea for an addition to the docs or see something wrong,
please open an [issue](https://github.com/JuliaMolSim/DFTK.jl/issues)
or [pull request](https://github.com/JuliaMolSim/DFTK.jl/pulls)!<|MERGE_RESOLUTION|>--- conflicted
+++ resolved
@@ -30,7 +30,6 @@
     from **29 to 31 August 2022** at **Sorbonne Université, Paris**.
     For more details and registration info see the [school's website](https://school2022.dftk.org).
 
-<<<<<<< HEAD
 ## [Package features](@id package-features)
 * Methods and models:
     - Standard DFT models (LDA, GGA, meta-GGA): Any functional from the
@@ -103,13 +102,6 @@
 These and more examples can be found in the
 [`examples` directory](https://dftk.org/tree/master/examples) of the main code.
 
-=======
-# [Getting started](@id getting-started)
-First, new users should take a look at the [Installation](@ref) and
-[Tutorial](@ref) sections. Then, make your way through the various examples.
-An ideal starting point are the [Examples on basic DFT calculations](@ref metallic-systems).
->>>>>>> 14e47337
-
 !!! note "Convergence parameters in the documentation"
     In the documentation we use very rough convergence parameters to be able
     to automatically generate this documentation very quickly.
