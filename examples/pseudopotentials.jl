# # Pseudopotentials
#
# In this example, we'll look at how to use various pseudopotential (PSP)
# formats in DFTK and discuss briefly the utility and importance of
# pseudopotentials.
#
# Currently, DFTK supports norm-conserving (NC) PSPs in
# separable (Kleinman-Bylander) form. Two file formats can currently
# be read and used: analytical Hartwigsen-Goedecker-Hutter (HGH) PSPs
# and numeric Unified Pseudopotential Format (UPF) PSPs.
#
# In brief, the pseudopotential approach replaces the all-electron
# atomic potential with an effective atomic potential. In this pseudopotential,
# tightly-bound core electrons are completely eliminated ("frozen") and
# chemically-active valence electron wavefunctions are replaced with
# smooth pseudo-wavefunctions whose Fourier representations decay quickly.
# Both these transformations aim at reducing the number of Fourier modes required
# to accurately represent the wavefunction of the system, greatly increasing
# computational efficiency.
#
# Different PSP generation codes produce various file formats which contain the
# same general quantities required for pesudopotential evaluation. HGH PSPs
# are constructed from a fixed functional form based on Gaussians, and the files
# simply tablulate various coefficients fitted for a given element. UPF PSPs
# take a more flexible approach where the functional form used to generate the
# PSP is arbitrary, and the resulting functions are tabulated on a radial grid
# in the file. The UPF file format is documented here:
# http://pseudopotentials.quantum-espresso.org/home/unified-pseudopotential-format.
#
# In this example, we will compare the convergence of an analytical HGH PSP with
# a modern numeric norm-conserving PSP in UPF format from
# [PseudoDojo](http://www.pseudo-dojo.org/).
# Then, we will compare the bandstructure at the converged parameters calculated
# using the two PSPs.

using DFTK
using Unitful
using Plots
<<<<<<< HEAD
using PseudoPotentialIO
=======
using LazyArtifacts
import Main: @artifact_str # hide
>>>>>>> 736d5c77

# Here, we will use a Perdew-Wang LDA PSP from [PseudoDojo](http://www.pseudo-dojo.org/),
# which is available in the JuliaMolSim
# [PseudoLibrary](https://github.com/JuliaMolSim/PseudoLibrary).
# Directories in PseudoLibrary correspond to artifacts that you can load using `artifact`
# strings which evaluate to a filepath on your local machine where the artifact has been
# downloaded.

# We load the HGH and UPF PSPs using `load_psp`, which determines the
# file format using the file extension. The `artifact` string literal resolves to the
# directory where the file is stored by the Artifacts system. So, if you have your own
# pseudopotential files, you can just provide the path to them as well.

<<<<<<< HEAD
psp_hgh  = PseudoPotentialIO.load_psp("hgh_lda_hgh", "si-q4.hgh");
psp_upf  = PseudoPotentialIO.load_psp("pd_nc_sr_lda_standard_0.4.1_upf", "Si.upf");
=======
psp_hgh  = load_psp("hgh/lda/si-q4.hgh");
psp_upf  = load_psp(artifact"pd_nc_sr_lda_standard_0.4.1_upf/Si.upf");
>>>>>>> 736d5c77

# First, we'll take a look at the energy cutoff convergence of these two pseudopotentials.
# For both pseudos, a reference energy is calculated with a cutoff of 140 Hartree, and
# SCF calculations are run at increasing cutoffs until 1 meV / atom convergence is reached.

#md # ```@raw html
#md # <img src="../../assets/si_pseudos_ecut_convergence.png" width=600 height=400 />
#md # ```
#nb # <img src="https://docs.dftk.org/stable/assets/si_pseudos_ecut_convergence.png" width=600 height=400 />

# The converged cutoffs are 26 Ha and 18 Ha for the HGH
# and UPF pseudos respectively. We see that the HGH pseudopotential
# is much *harder*, i.e. it requires a higher energy cutoff, than the UPF PSP. In general,
# numeric pseudopotentials tend to be softer than analytical pseudos because of the
# flexibility of sampling arbitrary functions on a grid.

# Next, to see that the different pseudopotentials give reasonbly similar results,
# we'll look at the bandstructures calculated using the HGH and UPF PSPs. Even though
# the convered cutoffs are higher, we perform these calculations with a cutoff of
# 12 Ha for both PSPs.

function run_bands(psp)
    a = 10.26  # Silicon lattice constant in Bohr
    lattice = a / 2 * [[0 1 1.];
                       [1 0 1.];
                       [1 1 0.]]
    Si = ElementPsp(:Si; psp=psp)
    atoms     = [Si, Si]
    positions = [ones(3)/8, -ones(3)/8]

    ## These are (as you saw above) completely unconverged parameters
    model = model_LDA(lattice, atoms, positions; temperature=1e-2)
    basis = PlaneWaveBasis(model; Ecut=12, kgrid=(4, 4, 4))

    scfres   = self_consistent_field(basis; tol=1e-4)
    bandplot = plot_bandstructure(scfres)
    (; scfres, bandplot)
end;

# The SCF and bandstructure calculations can then be performed using the two PSPs,
# where we notice in particular the difference in total energies.
result_hgh = run_bands(psp_hgh)
result_hgh.scfres.energies
#-
result_upf = run_bands(psp_upf)
result_upf.scfres.energies

# But while total energies are not physical and thus allowed to differ,
# the bands (as an example for a physical quantity) are very similar for both pseudos:
plot(result_hgh.bandplot, result_upf.bandplot, titles=["HGH" "UPF"], size=(800, 400))<|MERGE_RESOLUTION|>--- conflicted
+++ resolved
@@ -36,12 +36,8 @@
 using DFTK
 using Unitful
 using Plots
-<<<<<<< HEAD
 using PseudoPotentialIO
-=======
-using LazyArtifacts
-import Main: @artifact_str # hide
->>>>>>> 736d5c77
+
 
 # Here, we will use a Perdew-Wang LDA PSP from [PseudoDojo](http://www.pseudo-dojo.org/),
 # which is available in the JuliaMolSim
@@ -55,13 +51,8 @@
 # directory where the file is stored by the Artifacts system. So, if you have your own
 # pseudopotential files, you can just provide the path to them as well.
 
-<<<<<<< HEAD
 psp_hgh  = PseudoPotentialIO.load_psp("hgh_lda_hgh", "si-q4.hgh");
 psp_upf  = PseudoPotentialIO.load_psp("pd_nc_sr_lda_standard_0.4.1_upf", "Si.upf");
-=======
-psp_hgh  = load_psp("hgh/lda/si-q4.hgh");
-psp_upf  = load_psp(artifact"pd_nc_sr_lda_standard_0.4.1_upf/Si.upf");
->>>>>>> 736d5c77
 
 # First, we'll take a look at the energy cutoff convergence of these two pseudopotentials.
 # For both pseudos, a reference energy is calculated with a cutoff of 140 Hartree, and
