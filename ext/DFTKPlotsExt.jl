--- conflicted
+++ resolved
@@ -142,11 +142,7 @@
 end
 plot_ldos(scfres; kwargs...) = plot_ldos(scfres.basis, scfres.eigenvalues, scfres.ψ; scfres.εF, kwargs...)
 
-<<<<<<< HEAD
-function plot_pdos(basis::PlaneWaveBasis{T}, eigenvalues, ψ; iatom, label=nothing,
-=======
 function plot_pdos(basis::PlaneWaveBasis{T}, eigenvalues, ψ; iatom=nothing, label=nothing,
->>>>>>> 35336699
                    positions=basis.model.positions,
                    εF=nothing, unit=u"hartree",
                    temperature=basis.model.temperature,
@@ -157,21 +153,6 @@
     eshift = something(εF, 0.0)
     εs = range(austrip.(εrange)..., length=n_points)
     n_spin = basis.model.n_spin_components
-<<<<<<< HEAD
-    species = basis.model.atoms[iatom].species
-
-    to_unit = ustrip(auconvert(unit, 1.0))
-
-    # Plot pdos
-    p = Plots.plot(p; kwargs...)
-    spinlabels = spin_components(basis.model)
-    pdos = DFTK.sum_pdos(compute_pdos(εs, basis, ψ, eigenvalues;
-                                      positions, temperature, smearing), 
-                         [DFTK.OrbitalManifold(;iatom=iatom, label=label)])
-    for σ = 1:n_spin
-        plot_label = n_spin > 1 ? "$(species) $(label) $(spinlabels[σ]) spin" : "$(species) $(label)"
-        Plots.plot!(p, (εs .- eshift) .* to_unit, pdos[σ]*2/n_spin; label=plot_label, color=colors[σ])
-=======
     to_unit = ustrip(auconvert(unit, 1.0))
 
     species = isnothing(iatom) ? "all atoms" : "atom $(iatom) ($(basis.model.atoms[iatom].species))"
@@ -188,7 +169,6 @@
     for σ = 1:n_spin
         plot_label = n_spin > 1 ? "$(species) $(orb_name) $(spinlabels[σ]) spin" : "$(species) $(orb_name)"
         Plots.plot!(p, (εs .- eshift) .* to_unit, pdos[:, σ]; label=plot_label, color=colors[σ])
->>>>>>> 35336699
     end
     if !isnothing(εF)
         Plots.vline!(p, [0.0], label="εF", color=:green, lw=1.5)
