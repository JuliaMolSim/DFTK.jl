--- conflicted
+++ resolved
@@ -201,14 +201,9 @@
     @require DoubleFloats="497a8b3b-efae-58df-a0af-a86822472b78" begin
         !isdefined(DFTK, :GENERIC_FFT_LOADED) && include("workarounds/fft_generic.jl")
     end
-<<<<<<< HEAD
-    @require Zygote="e88e6eb3-aa80-5325-afca-941959d7151f" include("workarounds/chainrules.jl")
-    @require Plots="91a5bcdd-55d7-5caf-9e0b-520d859cae80" include("plotting.jl")
-    @require JLD2="033835bb-8acc-5ee8-8aae-3f567f8a3819"  include("external/jld2io.jl")
-=======
+    @require Zygote="e88e6eb3-aa80-5325-afca-941959d7151f"   include("workarounds/chainrules.jl")
     @require Plots="91a5bcdd-55d7-5caf-9e0b-520d859cae80"    include("plotting.jl")
     @require JLD2="033835bb-8acc-5ee8-8aae-3f567f8a3819"     include("external/jld2io.jl")
->>>>>>> 73cdc3dc
     @require WriteVTK="64499a7a-5c06-52f2-abe2-ccb03c286192" include("external/vtkio.jl")
     @require NCDatasets="85f8d34a-cbdd-5861-8df4-14fed0d494ab" begin
         include("external/etsf_nanoquanta.jl")
