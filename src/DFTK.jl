--- conflicted
+++ resolved
@@ -243,14 +243,11 @@
     @require wannier90_jll="c5400fa0-8d08-52c2-913f-1e3f656c1ce9" begin
         include("external/wannier90.jl")
     end
-<<<<<<< HEAD
     @require Wannier="2b19380a-1f7e-4d7d-b1b8-8aa60b3321c9" begin
         include("external/wannier.jl")
     end
-=======
 
     # TODO Move out into extension module
->>>>>>> 2e0c6452
     @require CUDA="052768ef-5323-5732-b1bb-66c8b64840ba"  begin
         include("workarounds/cuda_arrays.jl")
     end
