"""
DFTK --- The density-functional toolkit. Provides functionality for experimenting
with plane-wave density-functional theory algorithms.
"""
module DFTK

using LinearAlgebra
using Markdown
using Printf
using Requires
using TimerOutputs
using spglib_jll
using Unitful
using UnitfulAtomic
using ForwardDiff
<<<<<<< HEAD
using AbstractFFTs
using GPUArrays
using CUDA
using Random
=======
using ChainRulesCore
>>>>>>> 3d470d23

export Vec3
export Mat3
export mpi_nprocs
export mpi_master
export setup_threading, disable_threading
include("common/timer.jl")
include("common/constants.jl")
include("common/ortho.jl")
include("common/types.jl")
include("common/spherical_harmonics.jl")
include("common/split_evenly.jl")
include("common/mpi.jl")
include("common/threading.jl")
include("common/printing.jl")
include("common/cis2pi.jl")

export PspHgh
include("pseudo/NormConservingPsp.jl")
include("pseudo/PspHgh.jl")

export ElementPsp
export ElementCohenBergstresser
export ElementCoulomb
export charge_nuclear
export charge_ionic
export atomic_symbol
export n_elec_valence
export n_elec_core
include("elements.jl")

export SymOp
include("SymOp.jl")

export Smearing
export Model
export PlaneWaveBasis
export compute_fft_size
export G_vectors, G_vectors_cart, r_vectors, r_vectors_cart
export Gplusk_vectors, Gplusk_vectors_cart
export Kpoint
export G_to_r
export G_to_r!
export r_to_G
export r_to_G!
include("Smearing.jl")
include("Model.jl")
include("structure.jl")
include("PlaneWaveBasis.jl")
include("fft.jl")
include("orbitals.jl")
include("show.jl")

export Energies
include("Energies.jl")

export Hamiltonian
export HamiltonianBlock
export energy_hamiltonian
export Kinetic
export ExternalFromFourier
export ExternalFromReal
export AtomicLocal
export LocalNonlinearity
export Hartree
export Xc
export AtomicNonlocal
export Ewald
export PspCorrection
export Entropy
export Magnetic
export PairwisePotential
export Anyonic
export apply_kernel
export compute_kernel
include("DispatchFunctional.jl")
include("terms/terms.jl")

include("occupation.jl")
export compute_density
export total_density
export spin_density
export ρ_from_total_and_spin
include("densities.jl")
include("interpolation_transfer.jl")
export compute_transfer_matrix
export transfer_blochwave
export transfer_blochwave_kpt

export PreconditionerTPA
export PreconditionerNone
export lobpcg_hyper
export diag_full
export diagonalize_all_kblocks
include("eigen/preconditioners.jl")
include("eigen/diag.jl")

export model_atomic
export model_DFT, model_PBE, model_LDA, model_SCAN
include("standard_models.jl")

export KerkerMixing, KerkerDosMixing, SimpleMixing, DielectricMixing
export LdosMixing, HybridMixing, χ0Mixing
export scf_nlsolve_solver
export scf_damping_solver
export scf_anderson_solver
export scf_CROP_solver
export self_consistent_field
export ResponseOptions
export direct_minimization
export newton
export load_scfres, save_scfres
include("scf/chi0models.jl")
include("scf/mixing.jl")
include("scf/scf_solvers.jl")
include("scf/self_consistent_field.jl")
include("scf/direct_minimization.jl")
include("scf/newton.jl")
include("scf/scfres.jl")
include("scf/potential_mixing.jl")

export symmetry_operations
export standardize_atoms
export bzmesh_uniform
export bzmesh_ir_wedge
export kgrid_from_minimal_spacing, kgrid_from_minimal_n_kpoints
include("symmetry.jl")
include("bzmesh.jl")

export guess_density
export random_density
export load_psp
export list_psp
export attach_psp
include("guess_density.jl")
include("pseudo/load_psp.jl")
include("pseudo/list_psp.jl")
include("pseudo/attach_psp.jl")

export DFTKPotential
export pymatgen_structure
export ase_atoms
export load_lattice
export load_atoms
export load_positions
export load_magnetic_moments
export run_wannier90
include("external/atomsbase.jl")
include("external/interatomicpotentials.jl")
include("external/load_from_file.jl")
include("external/ase.jl")
include("external/pymatgen.jl")
include("external/stubs.jl")  # Function stubs for conditionally defined methods

export compute_bands
export high_symmetry_kpath
export plot_bandstructure
include("postprocess/band_structure.jl")

export compute_forces
export compute_forces_cart
include("postprocess/forces.jl")
export compute_stresses_cart
include("postprocess/stresses.jl")
export compute_dos
export compute_ldos
export plot_dos
include("postprocess/dos.jl")
export compute_χ0
export apply_χ0
include("response/chi0.jl")
include("response/hessian.jl")
export compute_current
include("postprocess/current.jl")

# ForwardDiff workarounds
include("workarounds/dummy_inplace_fft.jl")
include("workarounds/forwarddiff_rules.jl")


function __init__()
    # Use "@require" to only include fft_generic.jl once IntervalArithmetic or
    # DoubleFloats has been loaded (via a "using" or an "import").
    # See https://github.com/JuliaPackaging/Requires.jl for details.
    #
    # The global variable GENERIC_FFT_LOADED makes sure that things are
    # only included once.
    @require IntervalArithmetic="d1acc4aa-44c8-5952-acd4-ba5d80a2a253" begin
        include("workarounds/intervals.jl")
        !isdefined(DFTK, :GENERIC_FFT_LOADED) && include("workarounds/fft_generic.jl")
    end
    @require DoubleFloats="497a8b3b-efae-58df-a0af-a86822472b78" begin
        !isdefined(DFTK, :GENERIC_FFT_LOADED) && include("workarounds/fft_generic.jl")
    end
    @require Plots="91a5bcdd-55d7-5caf-9e0b-520d859cae80"    include("plotting.jl")
    @require JLD2="033835bb-8acc-5ee8-8aae-3f567f8a3819"     include("external/jld2io.jl")
    @require WriteVTK="64499a7a-5c06-52f2-abe2-ccb03c286192" include("external/vtkio.jl")
    @require wannier90_jll="c5400fa0-8d08-52c2-913f-1e3f656c1ce9" begin
        include("external/wannier90.jl")
    end
end

end # module DFTK<|MERGE_RESOLUTION|>--- conflicted
+++ resolved
@@ -13,14 +13,11 @@
 using Unitful
 using UnitfulAtomic
 using ForwardDiff
-<<<<<<< HEAD
 using AbstractFFTs
 using GPUArrays
 using CUDA
 using Random
-=======
 using ChainRulesCore
->>>>>>> 3d470d23
 
 export Vec3
 export Mat3
