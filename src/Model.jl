--- conflicted
+++ resolved
@@ -1,16 +1,8 @@
 # Contains the physical specification of the model
 
-<<<<<<< HEAD
-"""
-A physical specification of a model.
-Contains the geometry information, but no discretization parameters.
-The exact model used is defined by the list of terms.
-"""
-=======
 # A physical specification of a model. 
 # Contains the geometry information, but no discretization parameters.
 # The exact model used is defined by the list of terms.
->>>>>>> 17f49b74
 struct Model{T <: Real}
     # Lattice and reciprocal lattice vectors in columns
     lattice::Mat3{T}
