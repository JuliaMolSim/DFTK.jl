--- conflicted
+++ resolved
@@ -103,16 +103,9 @@
         norm(lattice[:, i]) == norm(lattice[i, :]) == 0 || error(
             "For 1D and 2D systems, the non-empty dimensions must come first")
     end
-<<<<<<< HEAD
-    
-    ## temporarily disabled for ForwardDiff. TODO re-enable
-    # cond(lattice[1:d, 1:d]) > 1e-5 || @warn "Your lattice is badly conditioned, the computation is likely to fail."
-    
-=======
     _is_well_conditioned(lattice[1:n_dim, 1:n_dim]) || @warn (
         "Your lattice is badly conditioned, the computation is likely to fail.")
 
->>>>>>> b81ad2a7
     # Compute reciprocal lattice and volumes.
     # recall that the reciprocal lattice is the set of G vectors such
     # that G.R ∈ 2π ℤ for all R in the lattice
