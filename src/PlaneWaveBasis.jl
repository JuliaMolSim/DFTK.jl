--- conflicted
+++ resolved
@@ -239,15 +239,10 @@
 
     basis = PlaneWaveBasis{T}(
         model, Ecut, kpoints,
-<<<<<<< HEAD
-        kweights, ksymops, fft_size,
+        kweights, ksymops, mpi_comm, krange_thisproc, fft_size, 
         opFFT, ipFFT, opIFFT, ipIFFT,
         opFFT_unnormalized, ipFFT_unnormalized, opBFFT_unnormalized, ipBFFT_unnormalized,
         terms, symmetries)
-=======
-        kweights, ksymops, mpi_comm, krange_thisproc,
-        fft_size, opFFT, ipFFT, opIFFT, ipIFFT, terms, symmetries)
->>>>>>> 9a0d80e7
     @assert length(kpoints) == length(kweights)
 
     # Instantiate terms
