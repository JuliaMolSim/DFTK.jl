using MPI
using UnitfulAtomic

include("fft.jl")

# There are two kinds of plane-wave basis sets used in DFTK.
# The k-dependent orbitals are discretized on spherical basis sets {G, 1/2 |k+G|^2 ≤ Ecut}.
# Potentials and densities are expressed on cubic basis sets large enough to contain
# products of orbitals. This also defines the real-space grid
# (as the dual of the cubic basis set).

"""
Discretization information for kpoint-dependent quantities such as orbitals.
More generally, a kpoint is a block of the Hamiltonian;
eg collinear spin is treated by doubling the number of kpoints.
"""
struct Kpoint{T <: Real}
    model::Model{T}                  # TODO Should be only lattice/atoms
    spin::Int                        # Spin component can be 1 or 2 as index into what is
    #                                # returned by the `spin_components` function
    coordinate::Vec3{T}              # Fractional coordinate of k-Point
    coordinate_cart::Vec3{T}         # Cartesian coordinate of k-Point
    mapping::Vector{Int}             # Index of G_vectors[i] on the FFT grid:
                                     # G_vectors(basis)[kpt.mapping[i]] == G_vectors(kpt)[i]
    mapping_inv::Dict{Int, Int}      # Inverse of `mapping`:
                                     # G_vectors(basis)[i] = G_vectors(kpt)[kpt.mapping_inv[i]]
    G_vectors::Vector{Vec3{Int}}     # Wave vectors in integer coordinates:
                                     # ({G, 1/2 |k+G|^2 ≤ Ecut})
end


"""
The list of G vectors of a given `basis` or `kpoint`, in reduced coordinates.
"""
G_vectors(kpt::Kpoint) = kpt.G_vectors

"""
The list of G vectors of a given `basis` or `kpoint`, in cartesian coordinates.
"""
G_vectors_cart(kpt::Kpoint) = (kpt.model.recip_lattice * G for G in G_vectors(kpt))

@doc raw"""
A plane-wave discretized `Model`.
Normalization conventions:
- Things that are expressed in the G basis are normalized so that if ``x`` is the vector,
  then the actual function is ``sum_G x_G e_G`` with
  ``e_G(x) = e^{iG x}/sqrt(unit_cell_volume)``.
  This is so that, eg ``norm(ψ) = 1`` gives the correct normalization.
  This also holds for the density and the potentials.
- Quantities expressed on the real-space grid are in actual values.

`G_to_r` and `r_to_G` convert between these representations.
"""
struct PlaneWaveBasis{T <: Real}
    model::Model{T}
    # the basis set is defined by {e_{G}, 1/2|k+G|^2 ≤ Ecut}
    Ecut::T

    # irreducible kpoints. In the case of collinear spin,
    # this lists all the spin up, then all the spin down
    kpoints::Vector{Kpoint{T}}
    # BZ integration weights, summing up to model.n_spin_components
    kweights::Vector{T}
    # ksymops[ik] is a list of symmetry operations (S,τ)
    # mapping to points in the reducible BZ
    ksymops::Vector{Vector{SymOp}}
    # Monkhorst-Pack grid used to generate the k-Points, or nothing for custom k-Points
    kgrid::Union{Nothing,Vec3{Int}}
    kshift::Union{Nothing,Vec3{T}}

    comm_kpts::MPI.Comm           # communicator for the kpoints distribution
    krange_thisproc::Vector{Int}  # indices of kpoints treated explicitly by this
                                  # processor in the global kcoords array

    # fft_size defines both the G basis on which densities and
    # potentials are expanded, and the real-space grid
    fft_size::Tuple{Int, Int, Int}

    # Plans for forward and backward FFT
    # These plans follow DFTK conventions (see above)
    opFFT  # out-of-place FFT plan
    ipFFT  # in-place FFT plan
    opIFFT
    ipIFFT

    # These are unnormalized plans (no normalization at all: BFFT*FFT != I)
    opFFT_unnormalized
    ipFFT_unnormalized
    opBFFT_unnormalized  # unnormalized IFFT, "backward" FFT in FFTW terminology
    ipBFFT_unnormalized

    # Instantiated terms (<: Term), that contain a backreference to basis.
    # See Hamiltonian for high-level usage
    terms::Vector{Any}

    # Symmetry operations that leave the reducible Brillouin zone invariant.
    # Subset of model.symmetries, and superset of all the ksymops.
    # Independent of the `use_symmetry` option
    symmetries::Vector{SymOp}
end

# prevent broadcast on pwbasis
import Base.Broadcast.broadcastable
Base.Broadcast.broadcastable(basis::PlaneWaveBasis) = Ref(basis)

# Default printing is just too verbose TODO This is too spartanic
Base.show(io::IO, basis::PlaneWaveBasis) =
    print(io, "PlaneWaveBasis (Ecut=$(basis.Ecut), $(length(basis.kpoints)) kpoints)")
Base.eltype(::PlaneWaveBasis{T}) where {T} = T

@timing function build_kpoints(model::Model{T}, fft_size, kcoords, Ecut; variational=true) where T
    model.spin_polarization in (:none, :collinear, :spinless) || (
        error("$(model.spin_polarization) not implemented"))

    kpoints_per_spin = [Kpoint[] for _ in 1:model.n_spin_components]
    for k in kcoords
        k = Vec3{T}(k)  # rationals are sloooow
        mapping = Int[]
        Gvecs_k = Vec3{Int}[]
        # provide a rough hint so that the arrays don't have to be resized so much
        n_guess = div(prod(fft_size), 8)
        sizehint!(mapping, n_guess)
        sizehint!(Gvecs_k, n_guess)
        for (i, G) in enumerate(G_vectors(fft_size))
            if !variational || sum(abs2, model.recip_lattice * (G + k)) / 2 ≤ Ecut
                push!(mapping, i)
                push!(Gvecs_k, G)
            end
        end
        mapping_inv = Dict(ifull => iball for (iball, ifull) in enumerate(mapping))
        for iσ in 1:model.n_spin_components
            push!(kpoints_per_spin[iσ],
                  Kpoint(model,  iσ, k, model.recip_lattice * k, mapping, mapping_inv, Gvecs_k))
        end
    end

    vcat(kpoints_per_spin...)  # put all spin up first, then all spin down
end
build_kpoints(basis::PlaneWaveBasis, kcoords) =
    build_kpoints(basis.model, basis.fft_size, kcoords, basis.Ecut)

# This is the "internal" constructor; the higher-level one below should be preferred
@timing function PlaneWaveBasis(model::Model{T}, Ecut::Number,
                                kcoords::AbstractVector, ksymops, symmetries=nothing;
                                fft_size=nothing, variational=true,
                                optimize_fft_size=false, supersampling=2,
                                kgrid=nothing, kshift=nothing) where {T <: Real}
    # TODO this constructor is too complicated, we should simplify it
    # if possible (esp. the variational part)
    mpi_ensure_initialized()
    if variational
        @assert Ecut > 0
        if fft_size === nothing
            fft_size = compute_fft_size(model, Ecut; supersampling=supersampling)
        end

        if optimize_fft_size
            # TODO This is a hack for now, we build the kpoints twice
            fft_size = Tuple{Int, Int, Int}(fft_size)
            kpoints = build_kpoints(model, fft_size, kcoords, Ecut; variational=variational)
            fft_size = compute_fft_size_precise(model.lattice, Ecut, kpoints;
                                                supersampling=supersampling)
        end

        # Sanity checks
        max_E = sum(abs2, model.recip_lattice * floor.(Int, Vec3(fft_size) ./ 2)) / 2
        Ecut > max_E && @warn(
            "For a variational method, Ecut should be less than the maximal kinetic " *
            "energy the grid supports ($max_E)"
        )
    else
        # ensure fft_size is provided, and other options are not set
        # TODO make proper error messages when the interface gets a bit cleaned up
        @assert fft_size !== nothing
        @assert supersampling == 2
        @assert !optimize_fft_size
    end

    # TODO generic FFT is kind of broken for some fft sizes
    #      ... temporary workaround, see more details in fft_generic.jl
    fft_size = next_working_fft_size.(T, fft_size)
    fft_size = Tuple{Int, Int, Int}(fft_size)
    (ipFFT_unnormalized,  opFFT_unnormalized,
     ipBFFT_unnormalized, opBFFT_unnormalized) = build_fft_plans(T, fft_size)
    # The FFT interface specifies that fft has no normalization, and
    # ifft has a normalization factor of 1/length (so that both
    # operations are inverse to each other). The convention we want is
    # ψ(r) = sum_G c_G e^iGr / sqrt(Ω)
    # so that the ifft is normalized by 1/sqrt(Ω). It follows that the
    # fft must be normalized by sqrt(Ω) / length
    ipFFT = ipFFT_unnormalized * (sqrt(model.unit_cell_volume) / length(ipFFT_unnormalized))
    opFFT = opFFT_unnormalized * (sqrt(model.unit_cell_volume) / length(opFFT_unnormalized))
    ipIFFT = inv(ipFFT)
    opIFFT = inv(opFFT)

    # Compute kpoint information
    @assert length(kcoords) == length(ksymops)
    if symmetries === nothing
        # TODO instead compute the group generated by with ksymops, or
        # just retire this constructor. Not critical because this
        # should not be used in this context anyway...
        symmetries = vcat(ksymops...)
    end

    # At this point, select the subset of kpoints to be computed by this processor
    mpi_comm = MPI.COMM_WORLD
    n_procs   = mpi_nprocs(mpi_comm)
    # Right now we split only the kcoords: both spin channels have to be handled by the same process
    n_kpt = length(kcoords)
    if n_procs > n_kpt
        @warn("No point in trying to parallelize $n_kpt kpoints over $n_procs processes; " *
              "falling back to sequential")
        # Supporting this would require fixing a bunch of "reducing over empty collections" errors
        mpi_comm = MPI.COMM_SELF  # everybody talks with himself now: Reduces are no-ops
        krange_thisproc = 1:n_kpt
    else
        # get the slice of 1:n_kpt handled by this process
        krange_thisproc = mpi_split_iterator(1:n_kpt, mpi_comm)
        @assert mpi_sum(length(krange_thisproc), mpi_comm) == n_kpt
        @assert !isempty(krange_thisproc)
    end

    kcoords = kcoords[krange_thisproc]
    ksymops = ksymops[krange_thisproc]

    # Build kpoint-specific basis. Notice that this also builds index mapping from the k-point-specific basis
    # to the global basis and thus the fft_size needs to be final at this point.
    kpoints = build_kpoints(model, fft_size, kcoords, Ecut; variational=variational)

    # kpoints is now possibly twice the size of kcoords. Double it for spin
    if model.n_spin_components == 2
        ksymops = vcat(ksymops, ksymops)
        krange_thisproc = vcat(krange_thisproc, n_kpt .+ krange_thisproc)
    end

    # Compute weights
    kweights = [length(symmetries) for symmetries in ksymops]
    tot_weight = mpi_sum(sum(kweights), mpi_comm)
    kweights = T.(model.n_spin_components .* kweights) ./ tot_weight
    @assert mpi_sum(sum(kweights), mpi_comm) ≈ model.n_spin_components

    # Setup and instantiation
    terms = Vector{Any}(undef, length(model.term_types))

    basis = PlaneWaveBasis{T}(
        model, Ecut, kpoints,
        kweights, ksymops, kgrid, kshift, mpi_comm, krange_thisproc, fft_size,
        opFFT, ipFFT, opIFFT, ipIFFT,
        opFFT_unnormalized, ipFFT_unnormalized, opBFFT_unnormalized, ipBFFT_unnormalized,
        terms, symmetries)
    @assert length(kpoints) == length(kweights)

    # Instantiate terms
    for (it, t) in enumerate(model.term_types)
        term_name = string(nameof(typeof(t)))
        @timing "Instantiation $term_name" basis.terms[it] = t(basis)
    end
    basis
end

"""
Creates a new basis identical to `basis`, but with a different set of kpoints
"""
function PlaneWaveBasis(basis::PlaneWaveBasis, kcoords::AbstractVector,
                        ksymops::AbstractVector, symmetries=nothing)
    # TODO This constructor does *not* keep the non-variational property
    #      of the input basis!
    PlaneWaveBasis(basis.model, basis.Ecut, kcoords, ksymops, symmetries;
                   fft_size=basis.fft_size, variational=true)
end


@doc raw"""
Creates a `PlaneWaveBasis` using the kinetic energy cutoff `Ecut` and a Monkhorst-Pack
kpoint grid. The MP grid can either be specified directly with `kgrid` providing the
number of points in each dimension and `kshift` the shift (0 or 1/2 in each direction).
If not specified a grid is generated using `kgrid_size_from_minimal_spacing` with
a minimal spacing of `2π * 0.022` per Bohr.

If `use_symmetry` is `true` (default) the symmetries of the
crystal are used to reduce the number of ``k``-Points which are
treated explicitly. In this case all guess densities and potential
functions must agree with the crystal symmetries or the result is
undefined.
"""
function PlaneWaveBasis(model::Model, Ecut;
                        kgrid=kgrid_size_from_minimal_spacing(model.lattice, 2π * 0.022),
                        kshift=[iseven(nk) ? 1/2 : 0 for nk in kgrid],
                        use_symmetry=true, kwargs...)
    if use_symmetry
        kcoords, ksymops, symmetries = bzmesh_ir_wedge(kgrid, model.symmetries, kshift=kshift)
    else
        kcoords, ksymops, _ = bzmesh_uniform(kgrid, kshift=kshift)
        # even when not using symmetry to reduce computations, still
        # store in symmetries the set of kgrid-preserving symmetries
        symmetries = symmetries_preserving_kgrid(model.symmetries, kcoords)
    end
<<<<<<< HEAD
    PlaneWaveBasis(model, austrip(Ecut), kcoords, ksymops, symmetries; kwargs...)
=======
    PlaneWaveBasis(model, Ecut, kcoords, ksymops, symmetries;
                   kgrid=kgrid, kshift=kshift, kwargs...)
>>>>>>> 5d9c95ba
end

"""
Return the list of wave vectors (integer coordinates) for the cubic basis set.
"""
function G_vectors(fft_size)
    start = -ceil.(Int, (Vec3(fft_size) .- 1) ./ 2)
    stop  = floor.(Int, (Vec3(fft_size) .- 1) ./ 2)
    axes = [[collect(0:stop[i]); collect(start[i]:-1)] for i in 1:3]
    (Vec3{Int}(i, j, k) for i in axes[1], j in axes[2], k in axes[3])
end
G_vectors(basis::PlaneWaveBasis) = G_vectors(basis.fft_size)
G_vectors_cart(basis::PlaneWaveBasis) = (basis.model.recip_lattice * G for G in G_vectors(basis.fft_size))

"""
Return the list of r vectors, in reduced coordinates. By convention, this is in [0,1)^3.
"""
function r_vectors(basis::PlaneWaveBasis{T}) where T
    N1, N2, N3 = basis.fft_size
    (Vec3{T}(T(i-1) / N1, T(j-1) / N2, T(k-1) / N3) for i = 1:N1, j = 1:N2, k = 1:N3)
end
"""
Return the list of r vectors, in cartesian coordinates.
"""
r_vectors_cart(basis::PlaneWaveBasis) = (basis.model.lattice * r for r in r_vectors(basis))

"""
Return the index tuple `I` such that `G_vectors(basis)[I] == G`
or the index `i` such that `G_vectors(kpoint)[i] == G`.
Returns nothing if outside the range of valid wave vectors.
"""
function index_G_vectors(basis::PlaneWaveBasis, G::AbstractVector{T}) where {T <: Integer}
    start = -ceil.(Int, (Vec3(basis.fft_size) .- 1) ./ 2)
    stop  = floor.(Int, (Vec3(basis.fft_size) .- 1) ./ 2)
    lengths = stop .- start .+ 1

    function mapaxis(lengthi, Gi)
        Gi >= 0 && return 1 + Gi
        return 1 + lengthi + Gi
    end
    if all(start .<= G .<= stop)
        CartesianIndex(Tuple(mapaxis.(lengths, G)))
    else
        nothing  # Outside range of valid indices
    end
end

function index_G_vectors(basis::PlaneWaveBasis, kpoint::Kpoint,
                         G::AbstractVector{T}) where {T <: Integer}
    fft_size = basis.fft_size
    idx = index_G_vectors(basis, G)
    isnothing(idx) && return nothing
    idx_linear = LinearIndices(fft_size)[idx]
    get(kpoint.mapping_inv, idx_linear, nothing)
end

"""
Return the index range of ``k``-points that have a particular spin component.
"""
function krange_spin(basis::PlaneWaveBasis, spin::Integer)
    n_spin = basis.model.n_spin_components
    @assert 1 ≤ spin ≤ n_spin
    spinlength = div(length(basis.kpoints), n_spin)
    (1 + (spin - 1) * spinlength):(spin * spinlength)
end

"""
Sum an array over kpoints, taking weights into account
"""
function weighted_ksum(basis::PlaneWaveBasis, array)
    res = sum(@. basis.kweights * array)
    mpi_sum(res, basis.comm_kpts)
end


#
# Perform (i)FFTs.
#
# We perform two sets of (i)FFTs.

# For densities and potentials defined on the cubic basis set, r_to_G/G_to_r
# do a simple FFT/IFFT from the cubic basis set to the real-space grid.
# These function do not take a kpoint as input

# For orbitals, G_to_r converts the orbitals defined on a spherical
# basis set to the cubic basis set using zero padding, then performs
# an IFFT to get to the real-space grid. r_to_G performs an FFT, then
# restricts the output to the spherical basis set. These functions
# take a kpoint as input.

"""
In-place version of `G_to_r`.
"""
@timing_seq function G_to_r!(f_real::AbstractArray3, basis::PlaneWaveBasis,
                             f_fourier::AbstractArray3)
    mul!(f_real, basis.opIFFT, f_fourier)
end
@timing_seq function G_to_r!(f_real::AbstractArray3, basis::PlaneWaveBasis,
                             kpt::Kpoint, f_fourier::AbstractVector;
                             skip_normalization=false)
    plan = skip_normalization ? basis.ipBFFT_unnormalized : basis.ipIFFT
    @assert length(f_fourier) == length(kpt.mapping)
    @assert size(f_real) == basis.fft_size

    # Pad the input data
    fill!(f_real, 0)
    f_real[kpt.mapping] = f_fourier

    # Perform an FFT
    mul!(f_real, plan, f_real)
end

"""
    G_to_r(basis::PlaneWaveBasis, [kpt::Kpoint, ] f_fourier)

Perform an iFFT to obtain the quantity defined by `f_fourier` defined
on the k-dependent spherical basis set (if `kpt` is given) or the
k-independent cubic (if it is not) on the real-space grid.
"""
function G_to_r(basis::PlaneWaveBasis, f_fourier::AbstractArray3)
    G_to_r!(similar(f_fourier), basis, f_fourier)
end
function G_to_r(basis::PlaneWaveBasis, kpt::Kpoint, f_fourier::AbstractVector)
    G_to_r!(similar(f_fourier, basis.fft_size...), basis, kpt, f_fourier)
end




@doc raw"""
In-place version of `r_to_G!`.
NOTE: If `kpt` is given, not only `f_fourier` but also `f_real` is overwritten.
"""
@timing_seq function r_to_G!(f_fourier::AbstractArray3, basis::PlaneWaveBasis,
                             f_real::AbstractArray3)
    mul!(f_fourier, basis.opFFT, f_real)
end
@timing_seq function r_to_G!(f_fourier::AbstractVector, basis::PlaneWaveBasis,
                             kpt::Kpoint, f_real::AbstractArray3; skip_normalization=false)
    plan = skip_normalization ? basis.ipFFT_unnormalized : basis.ipFFT
    @assert size(f_real) == basis.fft_size
    @assert length(f_fourier) == length(kpt.mapping)

    # FFT
    mul!(f_real, plan, f_real)

    # Truncate
    f_fourier .= view(f_real, kpt.mapping)
end

"""
    r_to_G(basis::PlaneWaveBasis, [kpt::Kpoint, ] f_real)

Perform an FFT to obtain the Fourier representation of `f_real`. If
`kpt` is given, the coefficients are truncated to the k-dependent
spherical basis set.
"""
function r_to_G(basis::PlaneWaveBasis, f_real::AbstractArray3)
    r_to_G!(similar(f_real), basis, f_real)
end
# TODO optimize this
function r_to_G(basis::PlaneWaveBasis, kpt::Kpoint, f_real::AbstractArray3)
    r_to_G!(similar(f_real, length(kpt.mapping)), basis, kpt, copy(f_real))
end

# returns matrix representations of the G_to_r and r_to_G matrices. For debug purposes.
function G_to_r_matrix(basis::PlaneWaveBasis{T}) where {T}
    ret = zeros(complex(T), prod(basis.fft_size), prod(basis.fft_size))
    for (iG, G) in enumerate(G_vectors(basis))
        for (ir, r) in enumerate(r_vectors(basis))
            ret[ir, iG] = cis(2π * dot(r, G)) / sqrt(basis.model.unit_cell_volume)
        end
    end
    ret
end
function r_to_G_matrix(basis::PlaneWaveBasis{T}) where {T}
    ret = zeros(complex(T), prod(basis.fft_size), prod(basis.fft_size))
    for (iG, G) in enumerate(G_vectors(basis))
        for (ir, r) in enumerate(r_vectors(basis))
            ret[iG, ir] = cis(-2π * dot(r, G)) * sqrt(basis.model.unit_cell_volume) / prod(basis.fft_size)
        end
    end
    ret
end

""""
Convert a `basis` into one that uses or doesn't use BZ symmetrization
Mainly useful for debug purposes (e.g. in cases we don't want to
bother with symmetry)
"""
function PlaneWaveBasis(basis::PlaneWaveBasis; use_symmetry)
    use_symmetry && error("Not implemented")
    if all(s -> length(s) == 1, basis.ksymops)
        return basis
    end
    kcoords = []
    for (ik, kpt) in enumerate(basis.kpoints)
        for (S, τ) in basis.ksymops[ik]
            push!(kcoords, normalize_kpoint_coordinate(S * kpt.coordinate))
        end
    end
    new_basis = PlaneWaveBasis(basis.model, basis.Ecut, kcoords,
                               [[identity_symop()] for _ in 1:length(kcoords)];
                               fft_size=basis.fft_size)
end<|MERGE_RESOLUTION|>--- conflicted
+++ resolved
@@ -295,12 +295,8 @@
         # store in symmetries the set of kgrid-preserving symmetries
         symmetries = symmetries_preserving_kgrid(model.symmetries, kcoords)
     end
-<<<<<<< HEAD
-    PlaneWaveBasis(model, austrip(Ecut), kcoords, ksymops, symmetries; kwargs...)
-=======
-    PlaneWaveBasis(model, Ecut, kcoords, ksymops, symmetries;
+    PlaneWaveBasis(model, austrip(Ecut), kcoords, ksymops, symmetries;
                    kgrid=kgrid, kshift=kshift, kwargs...)
->>>>>>> 5d9c95ba
 end
 
 """
