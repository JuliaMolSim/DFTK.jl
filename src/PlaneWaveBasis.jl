include("fft.jl")

# There are two kinds of plane-wave basis sets used in DFTK.
# The k-dependent orbitals are discretized on spherical basis sets {G, 1/2 |k+G|^2 ≤ Ecut}.
# Potentials and densities are expressed on cubic basis sets large enough to contain
# products of orbitals. This also defines the real-space grid
# (as the dual of the cubic basis set).

"""
Discretization information for kpoint-dependent quantities such as orbitals.
More generally, a kpoint is a block of the Hamiltonian;
eg collinear spin is treated by doubling the number of kpoints.
"""
struct Kpoint
    spin::Symbol                     # :up, :down, :both or :spinless
    coordinate::Vec3{Rational{Int}}  # Fractional coordinate of k-Point
    mapping::Vector{Int}             # Index of G_vectors[i] on the FFT grid:
                                     # G_vectors(basis)[kpt.mapping[i]] == G_vectors(kpt)[i]
    mapping_inv::Dict{Int, Int}      # Inverse of `mapping`:
                                     # G_vectors(basis)[i] = G_vectors(kpt)[kpt.mapping_inv[i]]
    G_vectors::Vector{Vec3{Int}}     # Wave vectors in integer coordinates:
                                     # ({G, 1/2 |k+G|^2 ≤ Ecut})
end


"""
The list of G vectors of a given `basis` or `kpoint`.
"""
G_vectors(kpt::Kpoint) = kpt.G_vectors


@doc raw"""
A plane-wave discretized `Model`.
Normalization conventions:
- Things that are expressed in the G basis are normalized so that if ``x`` is the vector,
  then the actual function is ``sum_G x_G e_G`` with
  ``e_G(x) = e^{iG x}/sqrt(unit_cell_volume)``.
  This is so that, eg ``norm(ψ) = 1`` gives the correct normalization.
  This also holds for the density and the potentials.
- Quantities expressed on the real-space grid are in actual values.

`G_to_r` and `r_to_G` convert between these representations.
"""
struct PlaneWaveBasis{T <: Real}
    model::Model{T}
    # the basis set is defined by {e_{G}, 1/2|k+G|^2 ≤ Ecut}
    Ecut::T

    # irreducible kpoints
    kpoints::Vector{Kpoint}
    # BZ integration weights, summing up to 1
    # kweights[ik] = length(ksymops[ik]) / sum(length(ksymops[ik]) for ik=1:Nk)
    kweights::Vector{T}
    # ksymops[ikpt] is a list of symmetry operations (S,τ)
    # mapping to points in the reducible BZ
    ksymops::Vector{Vector{SymOp}}

    # fft_size defines both the G basis on which densities and
    # potentials are expanded, and the real-space grid
    fft_size::Tuple{Int, Int, Int}

    # Plans for forward and backward FFT
    opFFT  # out-of-place FFT plan
    ipFFT  # in-place FFT plan
    opIFFT
    ipIFFT

    # Instantiated terms (<: Term), that contain a backreference to basis.
    # See Hamiltonian for high-level usage
    terms::Vector{Any}

    # symmetry operations that leave the reducible Brillouin zone invariant.
    # Subset of model.symops, and superset of all the ksymops.
    # Independent of the `use_symmetry` option
    symops::Vector{SymOp}
end

# Default printing is just too verbose
Base.show(io::IO, basis::PlaneWaveBasis) =
    print(io, "PlaneWaveBasis (Ecut=$(basis.Ecut), $(length(basis.kpoints)) kpoints)")
Base.eltype(basis::PlaneWaveBasis{T}) where {T} = T

function build_kpoints(model::Model{T}, fft_size, kcoords, Ecut) where T
    model.spin_polarization in (:none, :collinear, :spinless) || (
        error("$(model.spin_polarization) not implemented"))
    spin = (:undefined,)
    if model.spin_polarization == :collinear
        spin = (:up, :down)
    elseif model.spin_polarization == :none
        spin = (:both, )
    elseif model.spin_polarization == :spinless
        spin = (:spinless, )
    end

    kpoints = Vector{Kpoint}()
    for k in kcoords
        energy(q) = sum(abs2, model.recip_lattice * q) / 2
        pairs = [(i, G) for (i, G) in enumerate(G_vectors(fft_size)) if energy(k + G) ≤ Ecut]

        mapping = first.(pairs)
        mapping_inv = Dict(ifull => iball for (iball, ifull) in enumerate(mapping))
        for σ in spin
            push!(kpoints, Kpoint(σ, k, mapping, mapping_inv, last.(pairs)))
        end
    end

    kpoints
end
build_kpoints(basis::PlaneWaveBasis, kcoords) =
    build_kpoints(basis.model, basis.fft_size, kcoords, basis.Ecut)

<<<<<<< HEAD
@timing function PlaneWaveBasis(model::Model{T}, Ecut::Number,
                                kcoords::AbstractVector, ksymops;
                                fft_size=determine_grid_size(model, Ecut)) where {T <: Real}
=======
# This is the "internal" constructor; the higher-level one below should be preferred
function PlaneWaveBasis(model::Model{T}, Ecut::Number,
                        kcoords::AbstractVector, ksymops, symops=nothing;
                        fft_size=determine_grid_size(model, Ecut)) where {T <: Real}
>>>>>>> 17f49b74
    @assert Ecut > 0
    fft_size = Tuple{Int, Int, Int}(fft_size)

    # TODO generic FFT is kind of broken for some fft sizes
    #      ... temporary workaround, see more details in fft_generic.jl
    fft_size = next_working_fft_size.(T, fft_size)
    ipFFT, opFFT = build_fft_plans(T, fft_size)

    # The FFT interface specifies that fft has no normalization, and
    # ifft has a normalization factor of 1/length (so that both
    # operations are inverse to each other). The convention we want is
    # ψ(r) = sum_G c_G e^iGr / sqrt(Ω)
    # so that the ifft is normalized by 1/sqrt(Ω). It follows that the
    # fft must be normalized by sqrt(Ω)/length
    ipFFT *= sqrt(model.unit_cell_volume) / length(ipFFT)
    opFFT *= sqrt(model.unit_cell_volume) / length(opFFT)
    ipIFFT = inv(ipFFT)
    opIFFT = inv(opFFT)

    # Compute weights
    kweights = [length(symops) for symops in ksymops]
    kweights = T.(kweights) ./ sum(kweights)

    # Sanity checks
    @assert length(kcoords) == length(ksymops)
    max_E = sum(abs2, model.recip_lattice * floor.(Int, Vec3(fft_size) ./ 2)) / 2
    @assert(Ecut ≤ max_E, "Ecut should be less than the maximal kinetic energy " *
            "the grid supports (== $max_E)")

    terms = Vector{Any}(undef, length(model.term_types))

    if symops === nothing
        # TODO instead compute the group generated by with ksymops, or
        # just retire this constructor. Not critical because this
        # should not be used in this context anyway...
        symops = vcat(ksymops...)
    end

    basis = PlaneWaveBasis{T}(
        model, Ecut, build_kpoints(model, fft_size, kcoords, Ecut),
        kweights, ksymops, fft_size, opFFT, ipFFT, opIFFT, ipIFFT, terms, symops)

    # Instantiate terms
    for (it, t) in enumerate(model.term_types)
        basis.terms[it] = t(basis)
    end
    basis
end

"""
Creates a new basis identical to `basis`, but with a different set of kpoints
"""
function PlaneWaveBasis(basis::PlaneWaveBasis, kcoords::AbstractVector,
                        ksymops::AbstractVector, symops=nothing)
    PlaneWaveBasis(basis.model, basis.Ecut, kcoords, ksymops, symops;
                   fft_size=basis.fft_size)
end


@doc raw"""
Creates a `PlaneWaveBasis` using the kinetic energy cutoff `Ecut` and a Monkhorst-Pack
kpoint grid `kgrid` shifted by `kshift` (0 or 1/2 in each direction).

If `use_symmetry` is `true` (default) the symmetries of the
crystal are used to reduce the number of ``k``-Points which are
treated explicitly. In this case all guess densities and potential
functions must agree with the crystal symmetries or the result is
undefined.
"""
function PlaneWaveBasis(model::Model, Ecut::Number; kgrid=[1, 1, 1], kshift=[0, 0, 0],
                        use_symmetry=true, kwargs...)
    if use_symmetry
        kcoords, ksymops, symops = bzmesh_ir_wedge(kgrid, model.symops, kshift=kshift)
    else
        kcoords, ksymops, _ = bzmesh_uniform(kgrid, kshift=kshift)
        # even when not using symmetry to reduce computations, still
        # store in symops the set of kgrid-preserving symops
        symops = symops_preserving_kgrid(model.symops, kcoords)
    end
    PlaneWaveBasis(model, Ecut, kcoords, ksymops, symops; kwargs...)
end

"""
Return the list of wave vectors (integer coordinates) for the cubic basis set.
"""
function G_vectors(fft_size)
    start = -ceil.(Int, (Vec3(fft_size) .- 1) ./ 2)
    stop  = floor.(Int, (Vec3(fft_size) .- 1) ./ 2)
    axes = [[collect(0:stop[i]); collect(start[i]:-1)] for i in 1:3]
    (Vec3{Int}(i, j, k) for i in axes[1], j in axes[2], k in axes[3])
end
G_vectors(basis::PlaneWaveBasis) = G_vectors(basis.fft_size)

"""
Return the list of r vectors, in reduced coordinates. By convention, this is in [0,1]^3.
"""
function r_vectors(basis::PlaneWaveBasis{T}) where T
    N1, N2, N3 = basis.fft_size
    (Vec3{T}(T(i-1) / N1, T(j-1) / N2, T(k-1) / N3) for i = 1:N1, j = 1:N2, k = 1:N3)
end

"""
Return the index tuple `I` such that `G_vectors(basis)[I] == G`
or the index `i` such that `G_vectors(kpoint)[i] == G`.
Returns nothing if outside the range of valid wave vectors.
"""
function index_G_vectors(basis::PlaneWaveBasis, G::AbstractVector{T}) where {T <: Integer}
    start = -ceil.(Int, (Vec3(basis.fft_size) .- 1) ./ 2)
    stop  = floor.(Int, (Vec3(basis.fft_size) .- 1) ./ 2)
    lengths = stop .- start .+ 1

    function mapaxis(lengthi, Gi)
        Gi >= 0 && return 1 + Gi
        return 1 + lengthi + Gi
    end
    if all(start .<= G .<= stop)
        CartesianIndex(Tuple(mapaxis.(lengths, G)))
    else
        nothing  # Outside range of valid indices
    end
end

function index_G_vectors(basis::PlaneWaveBasis, kpoint::Kpoint,
                         G::AbstractVector{T}) where {T <: Integer}
    fft_size = basis.fft_size
    idx = index_G_vectors(basis, G)
    isnothing(idx) && return nothing
    idx_linear = LinearIndices(fft_size)[idx]
    get(kpoint.mapping_inv, idx_linear, nothing)
end

#
# Perform (i)FFTs.
#
# We perform two sets of (i)FFTs.

# For densities and potentials defined on the cubic basis set, r_to_G/G_to_r
# do a simple FFT/IFFT from the cubic basis set to the real-space grid.
# These function do not take a kpoint as input

# For orbitals, G_to_r converts the orbitals defined on a spherical
# basis set to the cubic basis set using zero padding, then performs
# an IFFT to get to the real-space grid. r_to_G performs an FFT, then
# restricts the output to the spherical basis set. These functions
# take a kpoint as input.

"""
In-place version of `G_to_r`.
"""
@timing function G_to_r!(f_real::AbstractArray3, basis::PlaneWaveBasis,
                         f_fourier::AbstractArray3) where {Tr, Tf}
    mul!(f_real, basis.opIFFT, f_fourier)
end
@timing function G_to_r!(f_real::AbstractArray3, basis::PlaneWaveBasis,
                         kpt::Kpoint, f_fourier::AbstractVector)
    @assert length(f_fourier) == length(kpt.mapping)
    @assert size(f_real) == basis.fft_size

    # Pad the input data
    fill!(f_real, 0)
    f_real[kpt.mapping] = f_fourier

    # Perform an FFT
    mul!(f_real, basis.ipIFFT, f_real)
end

"""
    G_to_r(basis::PlaneWaveBasis, [kpt::Kpoint, ] f_fourier)

Perform an iFFT to obtain the quantity defined by `f_fourier` defined
on the k-dependent spherical basis set (if `kpt` is given) or the
k-independent cubic (if it is not) on the real-space grid.
"""
function G_to_r(basis::PlaneWaveBasis, f_fourier::AbstractArray3)
    G_to_r!(similar(f_fourier), basis, f_fourier)
end
function G_to_r(basis::PlaneWaveBasis, kpt::Kpoint, f_fourier::AbstractVector)
    G_to_r!(similar(f_fourier, basis.fft_size...), basis, kpt, f_fourier)
end




@doc raw"""
In-place version of `r_to_G!`.
NOTE: If `kpt` is given, not only `f_fourier` but also `f_real` is overwritten.
"""
@timing function r_to_G!(f_fourier::AbstractArray3, basis::PlaneWaveBasis,
                         f_real::AbstractArray3)
    mul!(f_fourier, basis.opFFT, f_real)
end
@timing function r_to_G!(f_fourier::AbstractVector, basis::PlaneWaveBasis,
                         kpt::Kpoint, f_real::AbstractArray3)
    @assert size(f_real) == basis.fft_size
    @assert length(f_fourier) == length(kpt.mapping)

    # FFT
    mul!(f_real, basis.ipFFT, f_real)

    # Truncate
    fill!(f_fourier, 0)
    f_fourier[:] = f_real[kpt.mapping]
end

"""
    r_to_G(basis::PlaneWaveBasis, [kpt::Kpoint, ] f_real)

Perform an FFT to obtain the Fourier representation of `f_real`. If
`kpt` is given, the coefficients are truncated to the k-dependent
spherical basis set.
"""
function r_to_G(basis::PlaneWaveBasis, f_real::AbstractArray3)
    r_to_G!(similar(f_real), basis, f_real)
end
# TODO optimize this
function r_to_G(basis::PlaneWaveBasis, kpt::Kpoint, f_real::AbstractArray3)
    r_to_G!(similar(f_real, length(kpt.mapping)), basis, kpt, copy(f_real))
end

# returns matrix representations of the G_to_r and r_to_G matrices. For debug purposes.
function G_to_r_matrix(basis::PlaneWaveBasis{T}) where {T}
    ret = zeros(complex(T), prod(basis.fft_size), prod(basis.fft_size))
    for (iG, G) in enumerate(G_vectors(basis))
        for (ir, r) in enumerate(r_vectors(basis))
            ret[ir, iG] = cis(2π * dot(r, G)) / sqrt(basis.model.unit_cell_volume)
        end
    end
    ret
end
function r_to_G_matrix(basis::PlaneWaveBasis{T}) where {T}
    ret = zeros(complex(T), prod(basis.fft_size), prod(basis.fft_size))
    for (iG, G) in enumerate(G_vectors(basis))
        for (ir, r) in enumerate(r_vectors(basis))
            ret[iG, ir] = cis(-2π * dot(r, G)) * sqrt(basis.model.unit_cell_volume) / prod(basis.fft_size)
        end
    end
    ret
end

""""
Convert a `basis` into one that uses or doesn't use BZ symmetrization
Mainly useful for debug purposes (e.g. in cases we don't want to
bother with symmetry)
"""
function PlaneWaveBasis(basis::PlaneWaveBasis; use_symmetry)
    use_symmetry && error("Not implemented")
    if all(s -> length(s) == 1, basis.ksymops)
        return basis
    end
    kcoords = []
    for (ik, kpt) in enumerate(basis.kpoints)
        for (S, τ) in basis.ksymops[ik]
            push!(kcoords, normalize_kpoint_coordinate(S * kpt.coordinate))
        end
    end
    new_basis = PlaneWaveBasis(basis.model, basis.Ecut, kcoords,
                               [[identity_symop()] for _ in 1:length(kcoords)];
                               fft_size=basis.fft_size)
end<|MERGE_RESOLUTION|>--- conflicted
+++ resolved
@@ -109,16 +109,10 @@
 build_kpoints(basis::PlaneWaveBasis, kcoords) =
     build_kpoints(basis.model, basis.fft_size, kcoords, basis.Ecut)
 
-<<<<<<< HEAD
+# This is the "internal" constructor; the higher-level one below should be preferred
 @timing function PlaneWaveBasis(model::Model{T}, Ecut::Number,
                                 kcoords::AbstractVector, ksymops;
                                 fft_size=determine_grid_size(model, Ecut)) where {T <: Real}
-=======
-# This is the "internal" constructor; the higher-level one below should be preferred
-function PlaneWaveBasis(model::Model{T}, Ecut::Number,
-                        kcoords::AbstractVector, ksymops, symops=nothing;
-                        fft_size=determine_grid_size(model, Ecut)) where {T <: Real}
->>>>>>> 17f49b74
     @assert Ecut > 0
     fft_size = Tuple{Int, Int, Int}(fft_size)
 
