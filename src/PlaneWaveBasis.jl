using MPI
include("fft.jl")

# There are two kinds of plane-wave basis sets used in DFTK.
# The k-dependent orbitals are discretized on spherical basis sets {G, 1/2 |k+G|^2 ≤ Ecut}.
# Potentials and densities are expressed on cubic basis sets large enough to contain
# products of orbitals. This also defines the real-space grid
# (as the dual of the cubic basis set).

"""
Discretization information for kpoint-dependent quantities such as orbitals.
More generally, a kpoint is a block of the Hamiltonian;
eg collinear spin is treated by doubling the number of kpoints.
"""
struct Kpoint{T <: Real}
    model::Model{T}               # TODO Should be only lattice/atoms
    spin::Int                     # Spin component can be 1 or 2 as index into what is
                                  # returned by the `spin_components` function
    coordinate::Vec3{T}           # Fractional coordinate of k-Point
    coordinate_cart::Vec3{T}      # Cartesian coordinate of k-Point
    mapping::Vector{Int}          # Index of G_vectors[i] on the FFT grid:
                                  # G_vectors(basis)[kpt.mapping[i]] == G_vectors(kpt)[i]
    mapping_inv::Dict{Int, Int}   # Inverse of `mapping`:
                                  # G_vectors(basis)[i] = G_vectors(kpt)[kpt.mapping_inv[i]]
    G_vectors::Vector{Vec3{Int}}  # Wave vectors in integer coordinates:
                                  # ({G, 1/2 |k+G|^2 ≤ Ecut})
end


"""
The list of G vectors of a given `basis` or `kpoint`, in reduced coordinates.
"""
G_vectors(kpt::Kpoint) = kpt.G_vectors

"""
The list of G vectors of a given `basis` or `kpoint`, in cartesian coordinates.
"""
G_vectors_cart(kpt::Kpoint) = (kpt.model.recip_lattice * G for G in G_vectors(kpt))

@doc raw"""
A plane-wave discretized `Model`.
Normalization conventions:
- Things that are expressed in the G basis are normalized so that if ``x`` is the vector,
  then the actual function is ``sum_G x_G e_G`` with
  ``e_G(x) = e^{iG x}/sqrt(unit_cell_volume)``.
  This is so that, eg ``norm(ψ) = 1`` gives the correct normalization.
  This also holds for the density and the potentials.
- Quantities expressed on the real-space grid are in actual values.

`G_to_r` and `r_to_G` convert between these representations.
"""
struct PlaneWaveBasis{T <: Real}
    model::Model{T}

    ## Global grid information
    # fft_size defines both the G basis on which densities and
    # potentials are expanded, and the real-space grid
    fft_size::Tuple{Int, Int, Int}
    # factor for integrals in real space: sum(ρ) * dvol ~ ∫ρ
    dvol::T  # = model.unit_cell_volume ./ prod(fft_size)
    # Information used to construct the kpoint-specific basis
    # (not used directly after that)
    Ecut::T  # The basis set is defined by {e_{G}, 1/2|k+G|^2 ≤ Ecut}
    variational::Bool  # Is the k-Point specific basis variationally consistent with
    #                    the basis used for the density / potential?

    ## Plans for forward and backward FFT
    # All these plans are *completely unnormalized* (eg FFT * BFFT != I)
    # The normalizations are performed in G_to_r/r_to_G according to
    # the DFTK conventions (see above)
    opFFT   # out-of-place FFT plan
    ipFFT   # in-place FFT plan
    opBFFT  # inverse plans (unnormalized plan; backward in FFTW terminology)
    ipBFFT
    r_to_G_normalization::T  # r_to_G = r_to_G_normalization * FFT
    G_to_r_normalization::T  # G_to_r = G_to_r_normalization * BFFT

    ## MPI-local information of the kpoints this processor treats
    # Irreducible kpoints. In the case of collinear spin,
    # this lists all the spin up, then all the spin down
    kpoints::Vector{Kpoint{T}}
    # BZ integration weights, summing up to model.n_spin_components
    kweights::Vector{T}
    # ksymops[ik] is a list of symmetry operations (S,τ)
    # mapping to points in the reducible BZ
    ksymops::Vector{Vector{SymOp}}

    ## MPI-global information of how the global kpoint grid was constructed
    # Monkhorst-Pack grid used to generate the k-Points, or nothing for custom k-Points
    kgrid::Union{Nothing,Vec3{Int}}
    kshift::Union{Nothing,Vec3{T}}
    # full list of kpoint coordinates; kpoints.coordinate is a subset of this
    # (possibly doubled because of spin)
    kcoords_global::Vector{Vec3{T}}
    ksymops_global::Vector{Vector{SymOp}}

    # Setup for MPI-distributed processing over k-Points
    comm_kpts::MPI.Comm           # communicator for the kpoints distribution
    krange_thisproc::Vector{Int}  # indices of kpoints treated explicitly by this
    #                               processor in the global kcoords array
    krange_allprocs::Vector{Vector{Int}}  # indices of kpoints treated by the
    #                                       respective rank in comm_kpts

    # Symmetry operations that leave the reducible Brillouin zone invariant.
    # Subset of model.symmetries, and superset of all the ksymops.
    # Independent of the `use_symmetry` option
    symmetries::Vector{SymOp}

    # Instantiated terms (<: Term), that contain a backreference to basis.
    # See Hamiltonian for high-level usage
    terms::Vector{Any}
end

# prevent broadcast on pwbasis
import Base.Broadcast.broadcastable
Base.Broadcast.broadcastable(basis::PlaneWaveBasis) = Ref(basis)

# Default printing is just too verbose TODO This is too spartanic
Base.show(io::IO, basis::PlaneWaveBasis) =
    print(io, "PlaneWaveBasis (Ecut=$(basis.Ecut), $(length(basis.kpoints)) kpoints)")
Base.eltype(::PlaneWaveBasis{T}) where {T} = T

@timing function build_kpoints(model::Model{T}, fft_size, kcoords, Ecut;
                               variational=true) where T
    kpoints_per_spin = [Kpoint[] for _ in 1:model.n_spin_components]
    for k in kcoords
        k = Vec3{T}(k)  # rationals are sloooow
        mapping = Int[]
        Gvecs_k = Vec3{Int}[]
        # provide a rough hint so that the arrays don't have to be resized so much
        n_guess = div(prod(fft_size), 8)
        sizehint!(mapping, n_guess)
        sizehint!(Gvecs_k, n_guess)
        for (i, G) in enumerate(G_vectors(fft_size))
            if !variational || sum(abs2, model.recip_lattice * (G + k)) / 2 ≤ Ecut
                push!(mapping, i)
                push!(Gvecs_k, G)
            end
        end
        mapping_inv = Dict(ifull => iball for (iball, ifull) in enumerate(mapping))
        for iσ = 1:model.n_spin_components
            push!(kpoints_per_spin[iσ],
                  Kpoint(model,  iσ, k, model.recip_lattice * k,
                         mapping, mapping_inv, Gvecs_k))
        end
    end

    vcat(kpoints_per_spin...)  # put all spin up first, then all spin down
end

function build_kpoints(basis::PlaneWaveBasis, kcoords)
    build_kpoints(basis.model, basis.fft_size, kcoords, basis.Ecut;
                  variational=basis.variational)
end

# Lowest-level constructor. All given parameters must be the same on all processors
# and are stored in PlaneWaveBasis for easy reconstruction
@timing function PlaneWaveBasis(model::Model{T},
                                Ecut::Number, fft_size, variational,
                                kcoords::AbstractVector, ksymops,
                                kgrid, kshift, symmetries, comm_kpts) where {T <: Real}
    if !(all(fft_size .== next_working_fft_size(T, fft_size)))
        error("Selected fft_size will not work for the buggy generic " *
              "FFT routines; use next_working_fft_size")
    end
    # need explicit convert in case it's given as array
    fft_size = Tuple{Int, Int, Int}(fft_size)
    MPI.Init()

    # Compute kpoint information and spread them across processors
    # Right now we split only the kcoords: both spin channels have to be handled
    # by the same process
    n_kpt   = length(kcoords)
    n_procs = mpi_nprocs(comm_kpts)
    if n_procs > n_kpt
        # XXX Supporting this would require fixing a bunch of "reducing over
        #     empty collections" errors
        if parse(Bool, get(ENV, "CI", "false"))
            # In the unit tests it is really annoying that this fails, but
            # generally it leads to duplicated work that is not in the users interest.
            comm_kpts = MPI.COMM_SELF
            krange_thisproc = 1:n_kpt
            krange_allprocs = fill(1:n_kpt, n_procs)
        else
            error("No point in trying to parallelize $n_kpt kpoints over $n_procs " *
                  "processes; reduce the number of MPI processes.")
        end
    else
        # get the slice of 1:n_kpt to be handled by this process
        # Note: MPI ranks are 0-based
        krange_allprocs = split_evenly(1:n_kpt, n_procs)
        krange_thisproc = krange_allprocs[1 + MPI.Comm_rank(comm_kpts)]
        @assert mpi_sum(length(krange_thisproc), comm_kpts) == n_kpt
        @assert !isempty(krange_thisproc)
    end
    kcoords_thisproc = kcoords[krange_thisproc]
    ksymops_thisproc = ksymops[krange_thisproc]

    # Setup fft_size and plans
    (ipFFT, opFFT, ipBFFT, opBFFT) = build_fft_plans(T, fft_size)

    # Normalization constants
    # r_to_G = r_to_G_normalization * FFT
    # The convention we want is
    # ψ(r) = sum_G c_G e^iGr / sqrt(Ω)
    # so that the G_to_r has to normalized by 1/sqrt(Ω).
    # The other constant is chosen because FFT * BFFT = N
    G_to_r_normalization = 1/sqrt(model.unit_cell_volume)
    r_to_G_normalization = sqrt(model.unit_cell_volume) / length(ipFFT)

    # Setup kpoint basis sets
    !variational && @warn(
        "Non-variational calculations are experimental. " *
        "Not all features of DFTK may be supported or work as intended."
    )
    kpoints = build_kpoints(model, fft_size, kcoords_thisproc, Ecut; variational)
    # kpoints is now possibly twice the size of ksymops. Make things consistent
    if model.n_spin_components == 2
        ksymops_thisproc = vcat(ksymops_thisproc, ksymops_thisproc)
        krange_thisproc = vcat(krange_thisproc, n_kpt .+ krange_thisproc)
        krange_allprocs = [vcat(range, n_kpt .+ range) for range in krange_allprocs]
    end

    # Compute weights
    kweights = [length(symmetries) for symmetries in ksymops_thisproc]
    tot_weight = mpi_sum(sum(kweights), comm_kpts)
    kweights = T.(model.n_spin_components .* kweights) ./ tot_weight
    @assert mpi_sum(sum(kweights), comm_kpts) ≈ model.n_spin_components

    # Create dummy terms array for basis to handle
    terms = Vector{Any}(undef, length(model.term_types))

    dvol = model.unit_cell_volume ./ prod(fft_size)

    basis = PlaneWaveBasis{T}(
        model, fft_size, dvol, 
        Ecut, variational,
        opFFT, ipFFT, opBFFT, ipBFFT,
        r_to_G_normalization, G_to_r_normalization,
        kpoints, kweights, ksymops_thisproc, kgrid, kshift,
        kcoords, ksymops, comm_kpts, krange_thisproc, krange_allprocs,
        symmetries, terms)
    @assert length(kpoints) == length(kweights)

    # Instantiate the terms with the basis
    for (it, t) in enumerate(model.term_types)
        term_name = string(nameof(typeof(t)))
        @timing "Instantiation $term_name" basis.terms[it] = t(basis)
    end
    basis
end

# This is the "internal" constructor; the higher-level one below should be preferred
@timing function PlaneWaveBasis(model::Model{T}, Ecut::Number,
                                kcoords::AbstractVector, ksymops, symmetries=nothing;
                                fft_size=nothing, variational=true,
                                optimize_fft_size=false, supersampling=2,
                                kgrid=nothing, kshift=nothing,
                                comm_kpts=MPI.COMM_WORLD) where {T <: Real}
    # Compute or validate fft_size
    if fft_size === nothing
        @assert variational
        fft_size = compute_fft_size(model::Model{T}, Ecut, supersampling,
                                    optimize_fft_size, kcoords)
    else
        # validate
        if variational
            max_E = sum(abs2, model.recip_lattice * floor.(Int, Vec3(fft_size) ./ 2)) / 2
            Ecut > max_E && @warn(
                "For a variational method, Ecut should be less than the maximal kinetic " *
                    "energy the grid supports ($max_E)"
            )
        else
            # ensure no other options are set
            @assert supersampling == 2
            @assert !optimize_fft_size
        end
    end

    # Validate kpoints and symmetries
    @assert length(kcoords) == length(ksymops)
    if symmetries === nothing
        # TODO instead compute the group generated by ksymops (also in
        # the other constructors). Not critical because this should
        # not be used in this context anyway...
        symmetries = vcat(ksymops...)
    end
    PlaneWaveBasis(model, Ecut, fft_size, variational, kcoords, ksymops,
                   kgrid, kshift, symmetries, comm_kpts)
end

"""
Creates a new basis identical to `basis`, but with a custom set of kpoints
"""
function PlaneWaveBasis(basis::PlaneWaveBasis, kcoords::AbstractVector,
                        ksymops::AbstractVector, symmetries=vcat(ksymops...))
    kgrid = kshift = nothing
    PlaneWaveBasis(basis.model, basis.Ecut,
                   basis.fft_size, basis.variational, 
                   kcoords, ksymops, kgrid, kshift,
                   basis.symmetries, basis.comm_kpts)
end


@doc raw"""
Creates a `PlaneWaveBasis` using the kinetic energy cutoff `Ecut` and a Monkhorst-Pack
kpoint grid. The MP grid can either be specified directly with `kgrid` providing the
number of points in each dimension and `kshift` the shift (0 or 1/2 in each direction).
If not specified a grid is generated using `kgrid_size_from_minimal_spacing` with
a minimal spacing of `2π * 0.022` per Bohr.

If `use_symmetry` is `true` (default) the symmetries of the
crystal are used to reduce the number of ``k``-Points which are
treated explicitly. In this case all guess densities and potential
functions must agree with the crystal symmetries or the result is
undefined.
"""
function PlaneWaveBasis(model::Model;
                        Ecut,
                        kgrid=kgrid_size_from_minimal_spacing(model.lattice, 2π * 0.022),
                        kshift=[iseven(nk) ? 1/2 : 0 for nk in kgrid],
                        use_symmetry=true,
                        kwargs...)
    if use_symmetry
        kcoords, ksymops, symmetries = bzmesh_ir_wedge(kgrid, model.symmetries; kshift)
    else
        kcoords, ksymops, _ = bzmesh_uniform(kgrid; kshift)
        # even when not using symmetry to reduce computations, still
        # store in symmetries the set of kgrid-preserving symmetries
        symmetries = symmetries_preserving_kgrid(model.symmetries, kcoords)
    end
    PlaneWaveBasis(model, austrip(Ecut), kcoords, ksymops, symmetries;
                   kgrid, kshift, kwargs...)
end

PlaneWaveBasis(model::Model, Ecut; kwargs...) = PlaneWaveBasis(model; Ecut, kwargs...)
@deprecate PlaneWaveBasis(model, Ecut; kwargs...) PlaneWaveBasis(model; Ecut, kwargs...)

"""
Return the list of wave vectors (integer coordinates) for the cubic basis set.
"""
function G_vectors(fft_size)
    start = -ceil.(Int, (Vec3(fft_size) .- 1) ./ 2)
    stop  = floor.(Int, (Vec3(fft_size) .- 1) ./ 2)
    axes = [[collect(0:stop[i]); collect(start[i]:-1)] for i in 1:3]
    (Vec3{Int}(i, j, k) for i in axes[1], j in axes[2], k in axes[3])
end
G_vectors(basis::PlaneWaveBasis) = G_vectors(basis.fft_size)
    
function G_vectors_cart(basis::PlaneWaveBasis)
    (basis.model.recip_lattice * G for G in G_vectors(basis.fft_size))
end

"""
Return the list of r vectors, in reduced coordinates. By convention, this is in [0,1)^3.
"""
function r_vectors(basis::PlaneWaveBasis{T}) where T
    N1, N2, N3 = basis.fft_size
    (Vec3{T}(T(i-1) / N1, T(j-1) / N2, T(k-1) / N3) for i = 1:N1, j = 1:N2, k = 1:N3)
end
"""
Return the list of r vectors, in cartesian coordinates.
"""
r_vectors_cart(basis::PlaneWaveBasis) = (basis.model.lattice * r for r in r_vectors(basis))

"""
Return the index tuple `I` such that `G_vectors(basis)[I] == G`
or the index `i` such that `G_vectors(kpoint)[i] == G`.
Returns nothing if outside the range of valid wave vectors.
"""
function index_G_vectors(basis::PlaneWaveBasis, G::AbstractVector{T}) where {T <: Integer}
    start = -ceil.(Int, (Vec3(basis.fft_size) .- 1) ./ 2)
    stop  = floor.(Int, (Vec3(basis.fft_size) .- 1) ./ 2)
    lengths = stop .- start .+ 1

    function mapaxis(lengthi, Gi)
        Gi >= 0 && return 1 + Gi
        return 1 + lengthi + Gi
    end
    if all(start .<= G .<= stop)
        CartesianIndex(Tuple(mapaxis.(lengths, G)))
    else
        nothing  # Outside range of valid indices
    end
end

function index_G_vectors(basis::PlaneWaveBasis, kpoint::Kpoint,
                         G::AbstractVector{T}) where {T <: Integer}
    fft_size = basis.fft_size
    idx = index_G_vectors(basis, G)
    isnothing(idx) && return nothing
    idx_linear = LinearIndices(fft_size)[idx]
    get(kpoint.mapping_inv, idx_linear, nothing)
end

"""
Return the index range of ``k``-points that have a particular spin component.
"""
function krange_spin(basis::PlaneWaveBasis, spin::Integer)
    n_spin = basis.model.n_spin_components
    @assert 1 ≤ spin ≤ n_spin
    spinlength = div(length(basis.kpoints), n_spin)
    (1 + (spin - 1) * spinlength):(spin * spinlength)
end

"""
Sum an array over kpoints, taking weights into account
"""
function weighted_ksum(basis::PlaneWaveBasis, array)
    res = sum(basis.kweights .* array)
    mpi_sum(res, basis.comm_kpts)
end


#
# Perform (i)FFTs.
#
# We perform two sets of (i)FFTs.

# For densities and potentials defined on the cubic basis set, r_to_G/G_to_r
# do a simple FFT/IFFT from the cubic basis set to the real-space grid.
# These function do not take a kpoint as input

# For orbitals, G_to_r converts the orbitals defined on a spherical
# basis set to the cubic basis set using zero padding, then performs
# an IFFT to get to the real-space grid. r_to_G performs an FFT, then
# restricts the output to the spherical basis set. These functions
# take a kpoint as input.

"""
In-place version of `G_to_r`.
"""
@timing_seq function G_to_r!(f_real::AbstractArray3, basis::PlaneWaveBasis,
                             f_fourier::AbstractArray3)
    mul!(f_real, basis.opBFFT, f_fourier)
    f_real .*= basis.G_to_r_normalization
end
@timing_seq function G_to_r!(f_real::AbstractArray3, basis::PlaneWaveBasis,
                             kpt::Kpoint, f_fourier::AbstractVector; normalize=true)
    @assert length(f_fourier) == length(kpt.mapping)
    @assert size(f_real) == basis.fft_size

    # Pad the input data
    fill!(f_real, 0)
    f_real[kpt.mapping] = f_fourier

    # Perform an IFFT
    mul!(f_real, basis.ipBFFT, f_real)
    normalize && (f_real .*= basis.G_to_r_normalization)
    f_real
end

"""
    G_to_r(basis::PlaneWaveBasis, [kpt::Kpoint, ] f_fourier)

Perform an iFFT to obtain the quantity defined by `f_fourier` defined
on the k-dependent spherical basis set (if `kpt` is given) or the
k-independent cubic (if it is not) on the real-space grid.
"""
function G_to_r(basis::PlaneWaveBasis, f_fourier::AbstractArray; assume_real=true)
    # assume_real is true by default because this is the most common usage
    # (for densities & potentials)
    f_real = similar(f_fourier)
    @assert length(size(f_fourier)) ∈ (3, 4)
    # this exploits trailing index convention
    for iσ = 1:size(f_fourier, 4)
        @views G_to_r!(f_real[:, :, :, iσ], basis, f_fourier[:, :, :, iσ])
    end
    assume_real ? real(f_real) : f_real
end
function G_to_r(basis::PlaneWaveBasis, kpt::Kpoint, f_fourier::AbstractVector)
    G_to_r!(similar(f_fourier, basis.fft_size...), basis, kpt, f_fourier)
end




@doc raw"""
In-place version of `r_to_G!`.
NOTE: If `kpt` is given, not only `f_fourier` but also `f_real` is overwritten.
"""
@timing_seq function r_to_G!(f_fourier::AbstractArray3, basis::PlaneWaveBasis,
                             f_real::AbstractArray3)
    if isreal(f_real)
        f_real = complex.(f_real)
    end
    mul!(f_fourier, basis.opFFT, f_real)
    f_fourier .*= basis.r_to_G_normalization
end
@timing_seq function r_to_G!(f_fourier::AbstractVector, basis::PlaneWaveBasis,
                             kpt::Kpoint, f_real::AbstractArray3; normalize=true)
    @assert size(f_real) == basis.fft_size
    @assert length(f_fourier) == length(kpt.mapping)

    # FFT
    mul!(f_real, basis.ipFFT, f_real)

    # Truncate
    f_fourier .= view(f_real, kpt.mapping)
    normalize && (f_fourier .*= basis.r_to_G_normalization)
    f_fourier
end

"""
    r_to_G(basis::PlaneWaveBasis, [kpt::Kpoint, ] f_real)

Perform an FFT to obtain the Fourier representation of `f_real`. If
`kpt` is given, the coefficients are truncated to the k-dependent
spherical basis set.
"""
function r_to_G(basis::PlaneWaveBasis, f_real::AbstractArray)
    f_fourier = similar(f_real, complex(eltype(f_real)))
    @assert length(size(f_real)) ∈ (3, 4)
    # this exploits trailing index convention
    for iσ = 1:size(f_real, 4)
        @views r_to_G!(f_fourier[:, :, :, iσ], basis, f_real[:, :, :, iσ])
    end
    f_fourier
end
# TODO optimize this
function r_to_G(basis::PlaneWaveBasis, kpt::Kpoint, f_real::AbstractArray3)
    r_to_G!(similar(f_real, length(kpt.mapping)), basis, kpt, copy(f_real))
end

# returns matrix representations of the G_to_r and r_to_G matrices. For debug purposes.
function G_to_r_matrix(basis::PlaneWaveBasis{T}) where {T}
    ret = zeros(complex(T), prod(basis.fft_size), prod(basis.fft_size))
    for (iG, G) in enumerate(G_vectors(basis))
        for (ir, r) in enumerate(r_vectors(basis))
            ret[ir, iG] = cis(2π * dot(r, G)) / sqrt(basis.model.unit_cell_volume)
        end
    end
    ret
end
function r_to_G_matrix(basis::PlaneWaveBasis{T}) where {T}
    ret = zeros(complex(T), prod(basis.fft_size), prod(basis.fft_size))
    for (iG, G) in enumerate(G_vectors(basis))
        for (ir, r) in enumerate(r_vectors(basis))
            Ω = basis.model.unit_cell_volume
            ret[iG, ir] = cis(-2π * dot(r, G)) * sqrt(Ω) / prod(basis.fft_size)
        end
    end
    ret
end

<<<<<<< HEAD
""""
Convert a `basis` into one that uses or doesn't use BZ symmetrization
Mainly useful for debug purposes (e.g. in cases we don't want to
bother with symmetry). 
Also used to give unfolded basis to the Wannier90 program.
"""
function PlaneWaveBasis(basis::PlaneWaveBasis; use_symmetry)
    use_symmetry && error("Not implemented")
    if all(s -> length(s) == 1, basis.ksymops)
        return basis
    end
    kcoords = []
    for (ik, kpt) in enumerate(basis.kpoints)
        for (S, τ) in basis.ksymops[ik]
            push!(kcoords, normalize_kpoint_coordinate(S * kpt.coordinate))
        end
    end
    new_basis = PlaneWaveBasis(basis.model, basis.Ecut, kcoords,
                               [[identity_symop()] for _ in 1:length(kcoords)];
                               fft_size=basis.fft_size)
end


=======
>>>>>>> 38337224
"""
Gather the distributed k-Point data on the master process and return
it as a `PlaneWaveBasis`. On the other (non-master) processes `nothing` is returned.
The returned object should not be used for computations and only to extract data
for post-processing and serialisation to disk.
"""
function gather_kpts(basis::PlaneWaveBasis)
    # No need to allocate and setup a new basis object
    mpi_nprocs(basis.comm_kpts) == 1 && return basis

    # Gather k-Point info on master
    kcoords = getproperty.(basis.kpoints, :coordinate)
    kcoords = gather_kpts(kcoords, basis)
    ksymops = gather_kpts(basis.ksymops, basis)

    # Number of distinct k-Point coordinates is number of k-Points with spin 1
    n_spinup_thisproc = count(kpt.spin == 1 for kpt in basis.kpoints)
    n_kcoords = mpi_sum(n_spinup_thisproc, basis.comm_kpts)

    if isnothing(kcoords)  # i.e. master process
        nothing
    else
        PlaneWaveBasis(basis.model,
                       basis.Ecut,
                       kcoords[1:n_kcoords],
                       ksymops[1:n_kcoords],
                       basis.symmetries;
                       fft_size=basis.fft_size,
                       kgrid=basis.kgrid,
                       kshift=basis.kshift,
                       variational=basis.variational,
                       comm_kpts=MPI.COMM_SELF,
                      )
    end
end


"""
Gather the distributed data of a quantity depending on `k`-Points on the master process
and return it. On the other (non-master) processes `nothing` is returned.
"""
function gather_kpts(data::AbstractArray, basis::PlaneWaveBasis)
    master = tag = 0
    n_kpts = sum(length, basis.krange_allprocs)

    if MPI.Comm_rank(basis.comm_kpts) == master
        allk_data = similar(data, n_kpts)
        allk_data[basis.krange_allprocs[1]] = data
        for rank in 1:mpi_nprocs(basis.comm_kpts) - 1  # Note: MPI ranks are 0-based
            rk_data, status = MPI.recv(rank, tag, basis.comm_kpts)
            @assert MPI.Get_error(status) == 0  # all went well
            allk_data[basis.krange_allprocs[rank + 1]] = rk_data
        end
        allk_data
    else
        MPI.send(data, master, tag, basis.comm_kpts)
        nothing
    end
end

# select the occupied orbitals assuming an insulator
function select_occupied_orbitals(basis::PlaneWaveBasis, ψ)
    model = basis.model
    n_spin = model.n_spin_components
    n_bands = div(model.n_electrons, n_spin * filled_occupation(model))
    [ψk[:, 1:n_bands] for ψk in ψ]
end

# Packing routines used in direct_minimization and newton algorithms.
# They pack / unpack sets of ψ's (or compatible arrays, such as hamiltonian
# applies and gradients) to make them compatible to be used in algorithms
# from IterativeSolvers.
# Some care is needed here : some operators (for instance K in newton.jl)
# are real-linear but not complex-linear. To overcome this difficulty, instead of
# seeing them as operators from C^N to C^N, we see them as
# operators from R^2N to R^2N. In practice, this is done with the
# reinterpret function from julia.
# /!\ pack_ψ does not share memory while unpack_ψ does

reinterpret_real(x) = reinterpret(real(eltype(x)), x)
reinterpret_complex(x) = reinterpret(Complex{eltype(x)}, x)

function pack_ψ(ψ)
    # TODO as an optimization, do that lazily? See LazyArrays
    vcat([vec(ψk) for ψk in ψ]...)
end

function unpack_ψ(x, sizes_ψ)
    n_bands = sizes_ψ[1][2]
    lengths = prod.(sizes_ψ)
    ends = cumsum(lengths)
    # We unsafe_wrap the resulting array to avoid a complicated type for ψ.
    # The resulting array is valid as long as the original x is still in live memory.
    map(1:length(sizes_ψ)) do ik
        unsafe_wrap(Array{complex(eltype(x))},
                    pointer(@views x[ends[ik]-lengths[ik]+1:ends[ik]]),
                    sizes_ψ[ik])
    end
end<|MERGE_RESOLUTION|>--- conflicted
+++ resolved
@@ -543,32 +543,6 @@
     ret
 end
 
-<<<<<<< HEAD
-""""
-Convert a `basis` into one that uses or doesn't use BZ symmetrization
-Mainly useful for debug purposes (e.g. in cases we don't want to
-bother with symmetry). 
-Also used to give unfolded basis to the Wannier90 program.
-"""
-function PlaneWaveBasis(basis::PlaneWaveBasis; use_symmetry)
-    use_symmetry && error("Not implemented")
-    if all(s -> length(s) == 1, basis.ksymops)
-        return basis
-    end
-    kcoords = []
-    for (ik, kpt) in enumerate(basis.kpoints)
-        for (S, τ) in basis.ksymops[ik]
-            push!(kcoords, normalize_kpoint_coordinate(S * kpt.coordinate))
-        end
-    end
-    new_basis = PlaneWaveBasis(basis.model, basis.Ecut, kcoords,
-                               [[identity_symop()] for _ in 1:length(kcoords)];
-                               fft_size=basis.fft_size)
-end
-
-
-=======
->>>>>>> 38337224
 """
 Gather the distributed k-Point data on the master process and return
 it as a `PlaneWaveBasis`. On the other (non-master) processes `nothing` is returned.
