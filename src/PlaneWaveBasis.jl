import MPI

# Abstract type for all possible bases that can be used in DFTK. Right now this is just
# one, but this type helps to resolve method ambiguities while avoiding an uninformative ::Any.
abstract type AbstractBasis{T <: Real} end

# There are two kinds of plane-wave basis sets used in DFTK.
# The k-dependent orbitals are discretized on spherical basis sets {G, 1/2 |k+G|^2 ≤ Ecut}.
# Potentials and densities are expressed on cubic basis sets large enough to contain
# products of orbitals. This also defines the real-space grid
# (as the dual of the cubic basis set).

"""
Discretization information for ``k``-point-dependent quantities such as orbitals.
More generally, a ``k``-point is a block of the Hamiltonian;
e.g. collinear spin is treated by doubling the number of ``k``-points.
"""
struct Kpoint{T <: Real, GT <: AbstractVector{Vec3{Int}}}
    spin::Int                     # Spin component can be 1 or 2 as index into what is
    #                             # returned by the `spin_components` function
    coordinate::Vec3{T}           # Fractional coordinate of k-point
    G_vectors::GT                 # Wave vectors in integer coordinates (vector of Vec3{Int})
    #                             # ({G, 1/2 |k+G|^2 ≤ Ecut})
                                  # This is not assumed to be in any particular order
    mapping::Vector{Int}          # Index of G_vectors[i] on the FFT grid:
    #                             # G_vectors(basis)[kpt.mapping[i]] == G_vectors(basis, kpt)[i]
    mapping_inv::Dict{Int, Int}   # Inverse of `mapping`:
    #                             # G_vectors(basis)[i] == G_vectors(basis, kpt)[mapping_inv[i]]
end

@doc raw"""
A plane-wave discretized `Model`.
Normalization conventions:
- Things that are expressed in the G basis are normalized so that if ``x`` is the vector,
  then the actual function is ``\sum_G x_G e_G`` with
  ``e_G(x) = e^{iG x} / \sqrt(\Omega)``, where ``\Omega`` is the unit cell volume.
  This is so that, eg ``norm(ψ) = 1`` gives the correct normalization.
  This also holds for the density and the potentials.
- Quantities expressed on the real-space grid are in actual values.

`ifft` and `fft` convert between these representations.
"""
struct PlaneWaveBasis{T,
                      VT <: Real,
                      Arch <: AbstractArchitecture,
                      T_G_vectors  <: AbstractArray{Vec3{Int}, 3},
                      T_r_vectors  <: AbstractArray{Vec3{VT},  3},
                      T_kpt_G_vecs <: AbstractVector{Vec3{Int}},
                     } <: AbstractBasis{T}

    # T is the default type to express data, VT the corresponding bare value type (i.e. not dual)
    model::Model{T, VT}

    ## Global grid information
    # fft_size defines both the G basis on which densities and
    # potentials are expanded, and the real-space grid
    fft_size::Tuple{Int, Int, Int}
    # factor for integrals in real space: sum(ρ) * dvol ~ ∫ρ
    dvol::T  # = model.unit_cell_volume ./ prod(fft_size)
    # Information used to construct the k-point-specific basis
    # (not used directly after that)
    Ecut::T  # The basis set is defined by {e_{G}, 1/2|k+G|^2 ≤ Ecut}
    variational::Bool  # Is the k-point specific basis variationally consistent with
    #                    the basis used for the density / potential?

    ## Plans for forward and backward FFT
    # All these plans are *completely unnormalized* (eg FFT * BFFT != I)
    # The normalizations are performed in ifft/fft according to
    # the DFTK conventions (see above)
    opFFT   # out-of-place FFT plan
    ipFFT   # in-place FFT plan
    opBFFT  # inverse plans (unnormalized plan; backward in FFTW terminology)
    ipBFFT
    fft_normalization::T   # fft = fft_normalization * FFT
    ifft_normalization::T  # ifft = ifft_normalization * BFFT

    # "cubic" basis in reciprocal and real space, on which potentials and densities are stored
    G_vectors::T_G_vectors
    r_vectors::T_r_vectors

    ## MPI-local information of the kpoints this processor treats
    # Irreducible kpoints. In the case of collinear spin,
    # this lists all the spin up, then all the spin down
    kpoints::Vector{Kpoint{T, T_kpt_G_vecs}}
    # BZ integration weights, summing up to model.n_spin_components
    kweights::Vector{T}

    ## (MPI-global) information on the k-point grid
    ## These fields are not actually used in computation, but can be used to reconstruct a basis
    # Monkhorst-Pack grid used to generate the k-points, or nothing for custom k-points
    kgrid::AbstractKgrid
    # full list of (non spin doubled) k-point coordinates in the irreducible BZ
    kcoords_global::Vector{Vec3{T}}
    kweights_global::Vector{T}

    ## Setup for MPI-distributed processing over k-points
    comm_kpts::MPI.Comm  # communicator for the kpoints distribution
    krange_thisproc::Vector{UnitRange{Int}}  # Indices of kpoints treated explicitly by this
    #            # processor in the global kcoords array. To allow for contiguous array
    #            # indexing, this is given as a unit range for spin-up and spin-down
    krange_allprocs::Vector{Vector{UnitRange{Int}}}  # Same as above, but one entry per rank
    krange_thisproc_allspin::Vector{Int}  # Indexing version == reduce(vcat, krange_thisproc)

    ## Information on the hardware and device used for computations.
    architecture::Arch

    ## Symmetry operations that leave the discretized model (k and r grids) invariant.
    # Subset of model.symmetries.
    symmetries::Vector{SymOp{VT}}
    # Whether the symmetry operations leave the rgrid invariant
    # If this is true, the symmetries are a property of the complete discretized model.
    # Therefore, all quantities should be symmetric to machine precision
    symmetries_respect_rgrid::Bool
    # Whether symmetry is used to reduce the number of explicit k-points to the
    # irreducible BZMesh. This is a debug option, useful when a part in the code does
    # not yet implement symmetry. See `unfold_bz` as a convenient way to use this.
    use_symmetries_for_kpoint_reduction::Bool

    ## Instantiated terms (<: Term). See Hamiltonian for high-level usage
    terms::Vector{Any}
end


# prevent broadcast
Base.Broadcast.broadcastable(basis::PlaneWaveBasis) = Ref(basis)

Base.eltype(::PlaneWaveBasis{T}) where {T} = T


function Kpoint(spin::Integer, coordinate::AbstractVector{<:Real},
                recip_lattice::AbstractMatrix{T}, fft_size, Ecut;
                variational=true, architecture::AbstractArchitecture) where {T}
    mapping = Int[]
    Gvecs_k = Vec3{Int}[]
    k = Vec3{T}(coordinate)
    # provide a rough hint so that the arrays don't have to be resized so much
    n_guess = div(prod(fft_size), 8)
    sizehint!(mapping, n_guess)
    sizehint!(Gvecs_k, n_guess)
    for (i, G) in enumerate(G_vectors(fft_size))
        if !variational || norm2(recip_lattice * (G + k)) / 2 ≤ Ecut
            push!(mapping, i)
            push!(Gvecs_k, G)
        end
    end
    Gvecs_k = to_device(architecture, Gvecs_k)

    mapping_inv = Dict(ifull => iball for (iball, ifull) in enumerate(mapping))
    Kpoint(spin, k, Gvecs_k, mapping, mapping_inv)
end
function Kpoint(basis::PlaneWaveBasis, coordinate::AbstractVector, spin::Int)
    Kpoint(spin, coordinate, basis.model.recip_lattice, basis.fft_size, basis.Ecut;
           basis.variational, basis.architecture)
end
# Construct the kpoint with coordinate equivalent_kpt.coordinate + ΔG.
# Equivalent to (but faster than) Kpoint(equivalent_kpt.coordinate + ΔG).
function construct_from_equivalent_kpt(basis, equivalent_kpt, coordinate, ΔG)
    linear = LinearIndices(basis.fft_size)
    # Mapping is the same as if created from scratch, although it is not ordered.
    mapping = map(CartesianIndices(basis.fft_size)[equivalent_kpt.mapping]) do G
        linear[CartesianIndex(mod1.(Tuple(G + CartesianIndex(ΔG...)), basis.fft_size))]
    end
    mapping_inv = Dict(ifull => iball for (iball, ifull) in enumerate(mapping))
    Kpoint(equivalent_kpt.spin, Vec3(coordinate), equivalent_kpt.G_vectors .+ Ref(ΔG),
           mapping, mapping_inv)
end
# Returns the kpoint at given coordinate. If outside the Brillouin zone, it is created
# from an equivalent kpoint in the basis (also returned)
function get_kpoint(basis::PlaneWaveBasis{T}, kcoord, spin) where {T}
    index, ΔG = find_equivalent_kpt(basis, kcoord, spin)
    equivalent_kpt = basis.kpoints[index]
    if iszero(ΔG)
        kpt = equivalent_kpt
    else
        kpt =  construct_from_equivalent_kpt(basis, equivalent_kpt, kcoord, ΔG)
    end
    (; kpt, equivalent_kpt)
end
<<<<<<< HEAD

=======
>>>>>>> 28a02124

@timing function build_kpoints(model::Model{T}, fft_size, kcoords, Ecut;
                               variational=true,
                               architecture::AbstractArchitecture) where {T}
    # Build all k-points for the first spin
    kpoints_spin_1 = [Kpoint(1, k, model.recip_lattice, fft_size, Ecut;
                             variational, architecture)
                      for k in kcoords]
    all_kpoints = similar(kpoints_spin_1, 0)
    for iσ = 1:model.n_spin_components
        for kpt in kpoints_spin_1
            push!(all_kpoints, Kpoint(iσ, kpt.coordinate,
                                      kpt.G_vectors, kpt.mapping, kpt.mapping_inv))
        end
    end
    all_kpoints
end

# Lowest-level constructor, should not be called directly.
# All given parameters must be the same on all processors
# and are stored in PlaneWaveBasis for easy reconstruction.
function PlaneWaveBasis(model::Model{T}, Ecut::Real, fft_size::Tuple{Int, Int, Int},
                        variational::Bool, kgrid::AbstractKgrid,
                        symmetries_respect_rgrid::Bool,
                        use_symmetries_for_kpoint_reduction::Bool,
                        comm_kpts, architecture::Arch
                       ) where {T <: Real, Arch <: AbstractArchitecture}
    # TODO This needs a refactor. There is too many different things here happening
    #      at once. In particular steps, which can become rather costly for larger
    #      calculations (symmetry determination, projector evaluation, potential
    #      evaluations) need to be redone ... even for cases (such as changing kpoints
    #      or going to a less accurate floating-point type) where parts of the
    #      computation could be avoided.
    #
    # Also we should allow for more flexibility regarding the floating-point
    # type and parallelisation, i.e. to temporarily change to a new FFT plan
    # or something like that.

    # Validate fft_size
    if variational
        max_E = norm2(model.recip_lattice * floor.(Int, Vec3(fft_size) ./ 2)) / 2
        Ecut > max_E && @warn(
            "For a variational method, Ecut should be less than the maximal kinetic " *
            "energy the grid supports ($max_E)"
        )
    end
    if !(all(fft_size .== next_working_fft_size(T, fft_size)))
        next_size = next_working_fft_size(T, fft_size)
        error("Selected fft_size=$fft_size will not work for the buggy generic " *
              "FFT routines; use next_working_fft_size(T, fft_size) = $next_size")
    end

    # Filter out the symmetries that don't preserve the real-space grid
    # and that don't preserve the k-point grid
    symmetries = model.symmetries
    if symmetries_respect_rgrid
        symmetries = symmetries_preserving_rgrid(symmetries, fft_size)
    end
    symmetries = symmetries_preserving_kgrid(symmetries, kgrid)

    # Build the irreducible k-point coordinates
    if use_symmetries_for_kpoint_reduction
        kdata = irreducible_kcoords(kgrid, symmetries)
    else
        kdata = irreducible_kcoords(kgrid, [one(SymOp)])
    end

    # Init MPI, and store MPI-global values for reference
    MPI.Init()
    kcoords_global  = convert(Vector{Vec3{T}}, kdata.kcoords)
    kweights_global = convert(Vector{T},       kdata.kweights)

    # Setup FFT plans
    Gs = to_device(architecture, G_vectors(fft_size))
    (ipFFT, opFFT, ipBFFT, opBFFT) = build_fft_plans!(similar(Gs, Complex{T}, fft_size))

    # Normalization constants
    # fft = fft_normalization * FFT
    # The convention we want is
    # ψ(r) = sum_G c_G e^iGr / sqrt(Ω)
    # so that the ifft has to normalized by 1/sqrt(Ω).
    # The other constant is chosen because FFT * BFFT = N
    ifft_normalization = 1/sqrt(model.unit_cell_volume)
    fft_normalization  = sqrt(model.unit_cell_volume) / length(ipFFT)

    # Compute k-point information and spread them across processors
    # Right now we split only the kcoords: both spin channels have to be handled
    # by the same process
    n_kpt   = length(kcoords_global)
    n_procs = mpi_nprocs(comm_kpts)

    # Custom reduction operators for MPI are currently not working on aarch64, so
    # fallbacks are defined in common/mpi.jl. For them to work, there cannot be more
    # than 1 MPI process.
    if Base.Sys.ARCH == :aarch64 && n_procs > 1
        error("MPI not supported on aarch64 " *
              "(see https://github.com/JuliaParallel/MPI.jl/issues/404)")
    end

    if n_procs > n_kpt
        # XXX Supporting more processors than kpoints would require
        # fixing a bunch of "reducing over empty collections" errors
        # In the unit tests it is really annoying that this fails so we hack around it, but
        # generally it leads to duplicated work that is not in the users interest.
        if parse(Bool, get(ENV, "CI", "false"))
            comm_kpts = MPI.COMM_SELF
            krange_thisproc1 = 1:n_kpt
            krange_allprocs1 = fill(1:n_kpt, n_procs)
        else
            error("No point in trying to parallelize $n_kpt kpoints over $n_procs " *
                  "processes; reduce the number of MPI processes.")
        end
    else
        # get the slice of 1:n_kpt to be handled by this process
        # Note: MPI ranks are 0-based
        krange_allprocs1 = split_evenly(1:n_kpt, n_procs)
        krange_thisproc1 = krange_allprocs1[1 + MPI.Comm_rank(comm_kpts)]
        @assert mpi_sum(length(krange_thisproc1), comm_kpts) == n_kpt
        @assert !isempty(krange_thisproc1)
    end

    # Setup k-point basis sets
    !variational && @warn(
        "Non-variational calculations are experimental. " *
        "Not all features of DFTK may be supported or work as intended."
    )
    kpoints = build_kpoints(model, fft_size, kcoords_global[krange_thisproc1], Ecut;
                            variational, architecture)
    # kpoints is now possibly twice the size of krange. Make things consistent
    if model.n_spin_components == 1
        kweights = kweights_global[krange_thisproc1]
        krange_allprocs = [[range] for range in krange_allprocs1]
    else
        kweights = vcat(kweights_global[krange_thisproc1],
                        kweights_global[krange_thisproc1])
        krange_allprocs = [[range, n_kpt .+ range] for range in krange_allprocs1]
    end
    krange_thisproc = krange_allprocs[1 + MPI.Comm_rank(comm_kpts)]
    krange_thisproc_allspin = reduce(vcat, krange_thisproc)

    @assert mpi_sum(sum(kweights), comm_kpts) ≈ model.n_spin_components
    @assert length(kpoints) == length(kweights)
    @assert length(kpoints) == sum(length, krange_thisproc)
    @assert length(kpoints) == length( krange_thisproc_allspin)

    if architecture isa GPU && Threads.nthreads() > 1
        error("Can't mix multi-threading and GPU computations yet.")
    end

    VT = value_type(T)
    dvol  = model.unit_cell_volume ./ prod(fft_size)
    r_vectors = [(Vec3{VT}(idx.I) .- (1, 1, 1)) ./ VT.(fft_size)
                 for idx in CartesianIndices(fft_size)]
    r_vectors = to_device(architecture, r_vectors)
    terms = Vector{Any}(undef, length(model.term_types))  # Dummy terms array, filled below

    basis = PlaneWaveBasis{T, value_type(T), Arch, typeof(Gs), typeof(r_vectors),
                           typeof(kpoints[1].G_vectors)}(
        model, fft_size, dvol,
        Ecut, variational,
        opFFT, ipFFT, opBFFT, ipBFFT,
        fft_normalization, ifft_normalization,
        Gs, r_vectors,
        kpoints, kweights, kgrid,
        kcoords_global, kweights_global,
        comm_kpts, krange_thisproc, krange_allprocs, krange_thisproc_allspin,
        architecture, symmetries, symmetries_respect_rgrid,
        use_symmetries_for_kpoint_reduction, terms)

    # Instantiate the terms with the basis
    for (it, t) in enumerate(model.term_types)
        term_name = string(nameof(typeof(t)))
        @timing "Instantiation $term_name" basis.terms[it] = t(basis)
    end
    basis
end

@doc raw"""
Creates a `PlaneWaveBasis` using the kinetic energy cutoff `Ecut` and a k-point grid.
By default a [`MonkhorstPack`](@ref) grid is employed, which can be specified as a
[`MonkhorstPack`](@ref) object or by simply passing a vector of three integers as
the `kgrid`. Optionally `kshift` allows to specify a shift (0 or 1/2 in each
direction). If not specified a grid is generated using `kgrid_from_maximal_spacing`
with a maximal spacing of `2π * 0.022` per Bohr.
"""
@timing function PlaneWaveBasis(model::Model{T};
                                Ecut::Number,
                                kgrid=nothing,
                                kshift=[0, 0, 0],
                                variational=true, fft_size=nothing,
                                symmetries_respect_rgrid=isnothing(fft_size),
                                use_symmetries_for_kpoint_reduction=true,
                                comm_kpts=MPI.COMM_WORLD, architecture=CPU()) where {T <: Real}
    if isnothing(fft_size)
        @assert variational
        if symmetries_respect_rgrid
            # ensure that the FFT grid is compatible with the "reasonable" symmetries
            # (those with fractional translations with denominators 2, 3, 4, 6,
            #  this set being more or less arbitrary) by forcing the FFT size to be
            # a multiple of the denominators.
            # See https://github.com/JuliaMolSim/DFTK.jl/pull/642 for discussion
            denominators = [denominator(rationalize(sym.w[i]; tol=SYMMETRY_TOLERANCE))
                            for sym in model.symmetries for i = 1:3]
            factors = intersect((2, 3, 4, 6), denominators)
        else
            factors = (1, )
        end
        fft_size = compute_fft_size(model, Ecut, kgrid; factors)
    else
        fft_size = Tuple{Int,Int,Int}(fft_size)
    end

    if isnothing(kgrid)
        kgrid_inner = kgrid_from_maximal_spacing(model, 2π * 0.022; kshift)
    elseif kgrid isa AbstractKgrid
        kgrid_inner = kgrid
    else
        kgrid_inner = MonkhorstPack(kgrid, kshift)
    end

    PlaneWaveBasis(model, austrip(Ecut), fft_size, variational, kgrid_inner,
                   symmetries_respect_rgrid, use_symmetries_for_kpoint_reduction,
                   comm_kpts, architecture)
end

"""
Creates a new basis identical to `basis`, but with a new k-point grid,
e.g. an [`MonkhorstPack`](@ref) or a [`ExplicitKpoints`](@ref) grid.
"""
@timing function PlaneWaveBasis(basis::PlaneWaveBasis, kgrid::AbstractKgrid)
    PlaneWaveBasis(basis.model, basis.Ecut,
                   basis.fft_size, basis.variational,
                   kgrid, basis.symmetries_respect_rgrid,
                   basis.use_symmetries_for_kpoint_reduction,
                   basis.comm_kpts, basis.architecture)
end

"""
    G_vectors(fft_size::Tuple)

The wave vectors `G` in reduced (integer) coordinates for a cubic basis set
of given sizes.
"""
function G_vectors(fft_size::Union{Tuple,AbstractVector})
    # Note that a collect(G_vectors_generator(fft_size)) is 100-fold slower
    # than this implementation, hence the code duplication.
    start = .- cld.(fft_size .- 1, 2)
    stop  = fld.(fft_size .- 1, 2)
    axes  = [[collect(0:stop[i]); collect(start[i]:-1)] for i = 1:3]
    [Vec3{Int}(i, j, k) for i in axes[1], j in axes[2], k in axes[3]]
end

function G_vectors_generator(fft_size::Union{Tuple,AbstractVector})
    # The generator version is used mainly in symmetry.jl for lowpass_for_symmetry! and
    # accumulate_over_symmetries!, which are 100-fold slower with G_vector(fft_size).
    start = .- cld.(fft_size .- 1, 2)
    stop  = fld.(fft_size .- 1, 2)
    axes = [[collect(0:stop[i]); collect(start[i]:-1)] for i = 1:3]
    (Vec3{Int}(i, j, k) for i in axes[1], j in axes[2], k in axes[3])
end


@doc raw"""
    G_vectors(basis::PlaneWaveBasis)
    G_vectors(basis::PlaneWaveBasis, kpt::Kpoint)

The list of wave vectors ``G`` in reduced (integer) coordinates of a `basis`
or a ``k``-point `kpt`.
"""
G_vectors(basis::PlaneWaveBasis) = basis.G_vectors
G_vectors(::PlaneWaveBasis, kpt::Kpoint) = kpt.G_vectors



@doc raw"""
    G_vectors_cart(basis::PlaneWaveBasis)
    G_vectors_cart(basis::PlaneWaveBasis, kpt::Kpoint)

The list of ``G`` vectors of a given `basis` or `kpt`, in Cartesian coordinates.
"""
function G_vectors_cart(basis::PlaneWaveBasis)
    map(recip_vector_red_to_cart(basis.model), G_vectors(basis))
end
function G_vectors_cart(basis::PlaneWaveBasis, kpt::Kpoint)
    recip_vector_red_to_cart.(basis.model, G_vectors(basis, kpt))
end

@doc raw"""
    Gplusk_vectors(basis::PlaneWaveBasis, kpt::Kpoint)

The list of ``G + k`` vectors, in reduced coordinates.
"""
function Gplusk_vectors(basis::PlaneWaveBasis, kpt::Kpoint)
    coordinate = kpt.coordinate  # Accelerator: avoid closure on kpt (not isbits)
    map(G -> G + coordinate, G_vectors(basis, kpt))
end

@doc raw"""
    Gplusk_vectors_cart(basis::PlaneWaveBasis, kpt::Kpoint)

The list of ``G + k`` vectors, in Cartesian coordinates.
"""
function Gplusk_vectors_cart(basis::PlaneWaveBasis, kpt::Kpoint)
    map(recip_vector_red_to_cart(basis.model), Gplusk_vectors(basis, kpt))
end

@doc raw"""
    r_vectors(basis::PlaneWaveBasis)

The list of ``r`` vectors, in reduced coordinates. By convention, this is in [0,1)^3.
"""
r_vectors(basis::PlaneWaveBasis) = basis.r_vectors

@doc raw"""
    r_vectors_cart(basis::PlaneWaveBasis)

The list of ``r`` vectors, in Cartesian coordinates.
"""
r_vectors_cart(basis::PlaneWaveBasis) = map(vector_red_to_cart(basis.model), r_vectors(basis))


"""
Return the index tuple `I` such that `G_vectors(basis)[I] == G`
or the index `i` such that `G_vectors(basis, kpoint)[i] == G`.
Returns nothing if outside the range of valid wave vectors.
"""
@inline function index_G_vectors(fft_size::Tuple, G::AbstractVector{<:Integer})
    # the inline declaration encourages the compiler to hoist these (G-independent) precomputations
    start = .- cld.(fft_size .- 1, 2)
    stop  = fld.(fft_size .- 1, 2)
    lengths = stop .- start .+ 1

    # FFTs store wavevectors as [0 1 2 3 -2 -1] (example for N=5)
    function G_to_index(length, G)
        G >= 0 && return 1 + G
        return 1 + length + G
    end
    if all(start .<= G .<= stop)
        CartesianIndex(Tuple(G_to_index.(lengths, G)))
    else
        nothing  # Outside range of valid indices
    end
end

function index_G_vectors(basis::PlaneWaveBasis, G::AbstractVector{<:Integer})
    index_G_vectors(basis.fft_size, G)
end

function index_G_vectors(basis::PlaneWaveBasis, kpoint::Kpoint,
                         G::AbstractVector{T}) where {T <: Integer}
    fft_size = basis.fft_size
    idx = index_G_vectors(basis, G)
    isnothing(idx) && return nothing
    idx_linear = LinearIndices(fft_size)[idx]
    get(kpoint.mapping_inv, idx_linear, nothing)
end

"""
Return the index range of ``k``-points that have a particular spin component.
"""
function krange_spin(basis::PlaneWaveBasis, spin::Integer)
    n_spin = basis.model.n_spin_components
    n_kpts_per_spin = div(length(basis.kpoints), n_spin)
    @assert 1 ≤ spin ≤ n_spin
    (1 + (spin - 1) * n_kpts_per_spin):(spin * n_kpts_per_spin)
end

"""
Sum an array over kpoints, taking weights into account
"""
function weighted_ksum(basis::PlaneWaveBasis, array)
    res = sum(basis.kweights .* array)
    mpi_sum(res, basis.comm_kpts)
end


"""
Gather the distributed ``k``-point data on the master process and return
it as a `PlaneWaveBasis`. On the other (non-master) processes `nothing` is returned.
The returned object should not be used for computations and only for debugging
or to extract data for serialisation to disk.
"""
function gather_kpts(basis::PlaneWaveBasis)
    # No need to allocate and setup a new basis object
    mpi_nprocs(basis.comm_kpts) == 1 && return basis

    if mpi_master()
        PlaneWaveBasis(basis.model,
                       basis.Ecut,
                       basis.fft_size,
                       basis.variational,
                       basis.kgrid,
                       basis.symmetries_respect_rgrid,
                       basis.use_symmetries_for_kpoint_reduction,
                       MPI.COMM_SELF,
                       basis.architecture)
    else
        nothing
    end
end


"""
Gather the distributed data of a quantity depending on `k`-Points on the master process
and save it in `dest` as a dense `(size(kdata[1])..., n_kpoints)` array. On the other
(non-master) processes `nothing` is returned.
"""
@views function gather_kpts_block!(dest, basis::PlaneWaveBasis, kdata::AbstractVector{A}) where {A}
    # Number of elements stored per k-point in `kdata` (as vector of arrays)
    n_chunk = MPI.Bcast(length(kdata[1]), 0, basis.comm_kpts)
    @assert all(length(k) == n_chunk for k in kdata)

    # Note: This function assumes that k-points are stored contiguously in rank-increasing
    # order, i.e. it depends on the splitting realised by split_evenly.
    for σ in 1:basis.model.n_spin_components
        if mpi_master(basis.comm_kpts)
            # Setup variable buffer using appropriate data lengths and 
            counts = [n_chunk * length(basis.krange_allprocs[rank][σ])
                      for rank in 1:mpi_nprocs(basis.comm_kpts)]
            displs = [n_chunk * (first(basis.krange_allprocs[rank][σ])-1)
                      for rank in 1:mpi_nprocs(basis.comm_kpts)]
            @assert all(displs .+ counts .≤ length(dest))
            @assert eltype(dest) == eltype(A)
            destbuf = MPI.VBuffer(dest, counts, displs)
        else
            destbuf = nothing
        end

        # Make contiguous send buffer from vector of k-point-specific data
        sendbuf = kdata[krange_spin(basis, σ)]
        if ndims(A) > 0  # Scalar
            sendbuf = reduce((v, w) -> cat(v, w; dims=ndims(A) + 1), sendbuf)
        end
        MPI.Gatherv!(sendbuf, destbuf, basis.comm_kpts)
    end
    dest
end
function gather_kpts_block(basis::PlaneWaveBasis, kdata::AbstractVector{A}) where {A}
    dest = nothing
    if mpi_master(basis.comm_kpts)
        n_kptspin = length(basis.kcoords_global) * basis.model.n_spin_components
        dest = zeros(eltype(A), size(kdata[1])..., n_kptspin)
    end
    gather_kpts_block!(dest, basis, kdata)
end

"""
Scatter the data of a quantity depending on `k`-Points from the master process
to the child processes and return it as a Vector{Array}, where the outer vector
is a list over all k-points. On non-master processes `nothing` may be passed.
"""
function scatter_kpts_block(basis::PlaneWaveBasis, data::Union{Nothing,AbstractArray})
    T, N = (mpi_master(basis.comm_kpts) ? (eltype(data), ndims(data))
                                        : (nothing, nothing))
    T, N = MPI.bcast((T, N), 0, basis.comm_kpts)
    splitted = Vector{Array{T,N-1}}(undef, length(basis.kpoints))

    for σ in 1:basis.model.n_spin_components
        # Setup variable buffer for sending using appropriate data lengths
        if mpi_master(basis.comm_kpts)
            @assert data isa AbstractArray
            chunkshape = size(data)[1:end-1]
            n_chunk = prod(chunkshape; init=one(Int))
            counts = [n_chunk * length(basis.krange_allprocs[rank][σ])
                      for rank in 1:mpi_nprocs(basis.comm_kpts)]
            displs = [n_chunk * (first(basis.krange_allprocs[rank][σ])-1)
                      for rank in 1:mpi_nprocs(basis.comm_kpts)]
            @assert all(displs .+ counts .≤ length(data))
            sendbuf = MPI.VBuffer(data, counts, displs)
        else
            sendbuf = nothing
            chunkshape = nothing
        end
        chunkshape = MPI.bcast(chunkshape, 0, basis.comm_kpts)
        destbuf = zeros(T, chunkshape..., length(basis.krange_thisproc[σ]))

        # Scatter and split
        MPI.Scatterv!(sendbuf, destbuf, basis.comm_kpts)
        for (ik, slice) in zip(krange_spin(basis, σ),
                               eachslice(destbuf; dims=ndims(destbuf)))
            splitted[ik] = slice
        end
    end
    if N == 1
        getindex.(splitted)  # Transform Vector{Array{T,0}} => Vector{T}
    else
        splitted
    end
end<|MERGE_RESOLUTION|>--- conflicted
+++ resolved
@@ -176,10 +176,6 @@
     end
     (; kpt, equivalent_kpt)
 end
-<<<<<<< HEAD
-
-=======
->>>>>>> 28a02124
 
 @timing function build_kpoints(model::Model{T}, fft_size, kcoords, Ecut;
                                variational=true,
