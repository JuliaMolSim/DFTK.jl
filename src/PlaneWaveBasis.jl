--- conflicted
+++ resolved
@@ -277,19 +277,11 @@
 """
 function PlaneWaveBasis(model::Model{T}; Ecut,
                         kgrid=kgrid_from_minimal_spacing(model, 2π * 0.022),
-<<<<<<< HEAD
                         kshift=zeros(3),
                         kwargs...)
     kcoords, ksymops, symmetries = bzmesh_ir_wedge(kgrid, model.symmetries; kshift)
-    PlaneWaveBasis(model, austrip(Ecut), kcoords, ksymops, symmetries;
-                   kgrid, kshift, kwargs...)
-=======
-                        kshift=[iseven(nk) ? 1/2 : 0 for nk in kgrid],
-                        kwargs...) where {T}
-    kcoords, kweights, symmetries = bzmesh_ir_wedge(kgrid, model.symmetries; kshift)
     PlaneWaveBasis(model, austrip(Ecut), kcoords, kweights;
                    symmetries, kgrid, kshift, kwargs...)
->>>>>>> 5ce6af2a
 end
 
 """
