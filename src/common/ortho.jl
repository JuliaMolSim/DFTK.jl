<<<<<<< HEAD
# Orthonormalize and convert to an array of the type array_type.
ortho_qr(φk::AbstractArray; array_type = Matrix) = array_type(qr(φk).Q)
=======
# Orthonormalize
@timing ortho_qr(φk) = Matrix(qr(φk).Q)
>>>>>>> 3ce3b2c5
<|MERGE_RESOLUTION|>--- conflicted
+++ resolved
@@ -1,7 +1,2 @@
-<<<<<<< HEAD
 # Orthonormalize and convert to an array of the type array_type.
-ortho_qr(φk::AbstractArray; array_type = Matrix) = array_type(qr(φk).Q)
-=======
-# Orthonormalize
-@timing ortho_qr(φk) = Matrix(qr(φk).Q)
->>>>>>> 3ce3b2c5
+@timing ortho_qr(φk::AbstractArray; array_type = Matrix) = array_type(qr(φk).Q)