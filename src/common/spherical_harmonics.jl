--- conflicted
+++ resolved
@@ -49,7 +49,6 @@
 end
 
 """
-<<<<<<< HEAD
 Returns the ``(l,m)`` real spherical harmonic ``Y_l^m(r)``. Consistent with
 [Wikipedia](https://en.wikipedia.org/wiki/Table_of_spherical_harmonics#Real_spherical_harmonics).
 """
@@ -94,7 +93,9 @@
     end
 
     error("The case l = $l and m = $m is not implemented")
-=======
+end
+
+"""
  This function returns the Wigner D matrix for real spherical harmonics, 
  for a given l and orthogonal matrix, solving a randomized linear system.
  Such D matrix gives the decomposition of a spherical harmonic after application
@@ -122,5 +123,4 @@
     κ = cond(A)
     @assert κ < 100.0 "The Wigner matrix computation is badly conditioned. κ(A)=$(κ)"
     B / A
->>>>>>> 35336699
 end