--- conflicted
+++ resolved
@@ -21,8 +21,7 @@
 end
 
 # This assumes CPU arrays
-<<<<<<< HEAD
-Density(basis::PlaneWaveModel{T}) where T = density_from_real(basis, zeros(T, basis.fft_size))
+Density(basis::PlaneWaveBasis{T}) where T = density_from_real(basis, zeros(T, basis.fft_size))
 
 check_density_real(ρ::Density) = check_density(real(ρ))
 function check_density_real(ρreal)
@@ -34,7 +33,4 @@
     @assert dst.basis == src.basis
     dst._real .= src._real
     dst._fourier .= src._fourier
-end
-=======
-density_zero(basis::PlaneWaveBasis{T}) where T = density_from_real(basis, zeros(T, basis.fft_size))
->>>>>>> ed3d7f44
+end