--- conflicted
+++ resolved
@@ -30,12 +30,4 @@
     if norm(imag(ρreal)) > 100 * eps(real(eltype(ρreal)))
         @warn "Large imag(ρ)" norm_imag=norm(imag(ρreal))
     end
-<<<<<<< HEAD
-end
-function copy!(dst::Density, src::Density)
-    @assert dst.basis == src.basis
-    dst._real .= src._real
-    dst._fourier .= src._fourier
-=======
->>>>>>> 5ce75980
 end