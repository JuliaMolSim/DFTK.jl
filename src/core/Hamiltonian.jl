struct Hamiltonian
    basis         # Plane-wave basis object
    kinetic       # Kinetic energy operator
    pot_local     # Local potential term
    pot_nonlocal  # Non-local potential term
    pot_hartree   # Hartree potential term
    pot_xc        # Exchange-correlation term
end


"""
    Hamiltonian(basis::PlaneWaveBasis; kinetic=Kinetic(basis), pot_local=nothing,
                pot_nonlocal=nothing, pot_hartree=nothing, pot_xc=nothing)

Hamiltonian discretized in a plane-wave `basis`. Terms which are not specified
(left as `nothing`) are ignored during application. If only a basis object is specified,
a free-electron Hamiltonian is constructed. The `kinetic` `pot_local` and `pot_nonlocal`
terms shall not contain a non-linearity in the density.
"""
function Hamiltonian(basis; kinetic=Kinetic(basis), pot_local=nothing, pot_nonlocal=nothing,
            pot_hartree=nothing, pot_xc=nothing)
    Hamiltonian(basis, kinetic, pot_local, pot_nonlocal, pot_hartree, pot_xc)
end


@doc raw"""
    apply_hamiltonian!(out, ham, ik, pot_hartree_values, pot_xc_values, in)

Apply the `ik`-th ``k``-Point block of a Hamiltonian using precomputed values
for the non-linear Hartree and XC potential (in `pot_hartree_values` and
`pot_xc_values`) on the real-space grid ``B_\rho^∗`` at the current density.

For this `kinetic` and `pot_nonlocal` are applied to `in` using `apply_fourier!`.
The other terms are treated via a convolution on the density grid ``B_\rho^∗``,
that is the procedure
```
 X_k --pad--> Y --IFFT--> Y* --V--> Y* --FFT--> Y --trunc--> X_k
```
where
```
  pad      Zero padding
  FFT      fast-Fourier transform
  IFFT     inverse fast-Fourier transform
  trunc    Truncation to a smaller basis
  V        Apply potential elementwise using `apply_real!`
```
"""
function apply_hamiltonian!(out::AbstractArray, ham, ik::Int,
                            pot_hartree_values, pot_xc_values, in::AbstractArray)
    @assert 1 ≤ length(size(in)) ≤ 2 # can either be a single vector or a block
    pw = ham.basis

    # Apply kinetic and non-local potential if given, accumulate results
    apply_fourier!(out, ham.kinetic, ik, in)
    apply_fourier!(out, ham.pot_nonlocal, ik, in)

    fft_terms = [ham.pot_local, ham.pot_hartree, ham.pot_xc]
    if any(term !== nothing for term in fft_terms)
        # real space size is (n1 x n2 x n3 x nband) if in is (nfft x nband), (n1 x n2 x n3) otherwise
        real_space_size = length(size(in)) == 2 ? (size(pw.FFT)..., size(in,2)) : size(pw.FFT)

        # If any of the terms requiring an iFFT is present, do an iFFT
<<<<<<< HEAD
        in_real = similar(in, size(pw.FFT)...)
        G_to_r!(pw, in, in_real, gcoords=pw.basis_wf[ik])
=======
        in_real = similar(in, real_space_size)
        in_real = G_to_r!(pw, in, in_real, gcoords=pw.basis_wf[ik])
>>>>>>> 80022c36

        # Apply the terms and accumulate
        out_real = zero(in_real)
        apply_real!(out_real, ham.pot_local, in_real)
        apply_real!(out_real, pot_hartree_values, in_real)
        apply_real!(out_real, pot_xc_values, in_real)

        # FFT back to B_{Ψ,k} basis, accumulate, notice that this call
        # invalidates the data of accu_real as well.
        out_fourier = similar(out)
        out .+= r_to_G!(pw, out_real, out_fourier, gcoords=pw.basis_wf[ik])
    end
    out
end

Base.eltype(ham::Hamiltonian) = Complex{eltype(ham.basis.lattice)}

@doc raw"""Apply a ``k``-block of a Hamiltonian term in Fourier space"""
apply_fourier!(out, op::Nothing, ik::Int, in) = out


@doc raw"""
Apply a Hamiltonian term by computation on the real-space density grid ``B^∗_ρ``
"""
apply_real!(out, values::Nothing, in) = out
apply_real!(out, values, in) = (out .+= values .* in)

@doc raw"""
Update the potential values of a non-linear term (e.g. `pot_hartree` or `pot_xc`)
on the real-space density grid ``B^∗_ρ``, given a current density `ρ` in the density basis
``B_ρ``. The updated values are returned as well.
"""
function update_potential!(potential, op, ρ)
    update_energies_potential!(Dict(), potential, op, ρ).potential
end

@doc raw"""
    update_energies_potential!(energies, potential, op, ρ)

Update the energies and the potential of a non-linear term (e.g. `pot_hartree` or `pot_xc`)
on the real-space density grid ``B^∗_ρ``, given a current density `ρ` in the density basis
``B_ρ``. If the passed term is `nothing`, `energies` and `potential` will be returned
as passed, else the appropriate keys in the `energies` dictionary and the values in the
potential array will be updated and the two objects returned.
"""
function update_energies_potential!(energies, potential, op::Nothing, ρ)
    (energies=energies, potential=potential)
end

@doc raw"""
Return an appropriately sized container for a potential term
on the real-space grid ``B^∗_ρ``
"""
empty_potential(op::Nothing) = nothing
empty_potential(op) = Array{eltype(op.basis.lattice)}(undef, size(op.basis.FFT)...)

"""
    update_energies_1e!(energies, ham, ρ, Psi, occupation)

Update the one-electron (linear) energy contributions of the Hamiltonian `ham`
inside the dictionary `energies`.
"""
function update_energies_1e!(energies, ham, ρ, Psi, occupation)
    update_energies_fourier!(energies, ham.kinetic,      Psi, occupation)
    update_energies_fourier!(energies, ham.pot_nonlocal, Psi, occupation)

    if ham.pot_local !== nothing
        pw = ham.basis
        ρ_real = similar(ρ, complex(eltype(ρ)), size(pw.FFT)...)
        G_to_r!(pw, ρ, ρ_real)
        ρ_real = real(ρ_real)
        update_energies_real!(energies, ham.pot_local, ρ_real)
    end

    energies
end

"""
    update_energies_fourier!(energies, op, Psi, occupation)

Update the energy contribution in the dictionary `energies` related to operator `op`
using the wave function `Psi` and the band numbers in `occupation`.
"""
update_energies_fourier!(energies, op::Nothing, Psi, occupation) = energies
function update_energies_fourier!(energies, op, Psi, occupation)
    pw = op.basis
    symbol = nameof(typeof(op))
    energies[symbol] = real(sum(
          wk * tr(Diagonal(occupation[ik])
                  * Psi[ik]' * apply_fourier!(zero(Psi[ik]), op, ik, Psi[ik]))
          for (ik, wk) in enumerate(pw.kweights)
    ))
    energies
end

"""
    update_energies_real!(energies, op, ρ_real)

Update the energy contribution in the dictionary `energies` related to operator `op`
using the real space density `ρ_real`.
"""
update_energies_real!(energies, op::Nothing, ρ_real) = energies<|MERGE_RESOLUTION|>--- conflicted
+++ resolved
@@ -60,13 +60,8 @@
         real_space_size = length(size(in)) == 2 ? (size(pw.FFT)..., size(in,2)) : size(pw.FFT)
 
         # If any of the terms requiring an iFFT is present, do an iFFT
-<<<<<<< HEAD
-        in_real = similar(in, size(pw.FFT)...)
+        in_real = similar(in, real_space_size)
         G_to_r!(pw, in, in_real, gcoords=pw.basis_wf[ik])
-=======
-        in_real = similar(in, real_space_size)
-        in_real = G_to_r!(pw, in, in_real, gcoords=pw.basis_wf[ik])
->>>>>>> 80022c36
 
         # Apply the terms and accumulate
         out_real = zero(in_real)
