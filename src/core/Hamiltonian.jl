--- conflicted
+++ resolved
@@ -2,13 +2,8 @@
 
 # Data structure and functionality for a one-particle Hamiltonian
 
-<<<<<<< HEAD
 mutable struct Hamiltonian
-    basis::PlaneWaveModel  # Discretized model
-=======
-struct Hamiltonian
     basis::PlaneWaveBasis  # Discretized model
->>>>>>> ed3d7f44
     density                # The electron density used to build this Hamiltonian
     kinetic                # Discretized kinetic operator
     pot_external           # External local potential (e.g. Pseudopotential)
