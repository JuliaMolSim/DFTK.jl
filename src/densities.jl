# Densities (and potentials) are represented by arrays
# ρ[ix,iy,iz,iσ] in real space, where iσ ∈ [1:n_spin_components]

function _check_positive(ρ)
    minimum(ρ) < 0 && @warn("Negative ρ detected", min_ρ=minimum(ρ))
end
function _check_total_charge(dvol, ρ::AbstractArray{T}, N) where {T}
    n_electrons = sum(ρ) * dvol
    if abs(n_electrons - N) > max(sqrt(eps(T)), T(1e-10))
        @warn("Mismatch in number of electrons", sum_ρ=n_electrons, N=N)
    end
end

"""
    compute_density(basis::PlaneWaveBasis, ψ::AbstractVector, occupation::AbstractVector)

Compute the density for a wave function `ψ` discretized on the plane-wave
grid `basis`, where the individual k-points are occupied according to `occupation`.
`ψ` should be one coefficient matrix per ``k``-point. 
"""
@views @timing function compute_density(basis, ψ, occupation)
    T = promote_type(eltype(basis), real(eltype(ψ[1])))
    occupation = [Array(oc) for oc in occupation]  # GPU computation only: offload to CPU

    # we split the total iteration range (ik, n) in chunks, and parallelize over them
    ik_n = [(ik, n) for ik = 1:length(basis.kpoints) for n = 1:size(ψ[ik], 2)]
    chunk_length = cld(length(ik_n), Threads.nthreads())

    # chunk-local variables
    ρ_chunklocal = [convert(array_type(basis), zeros(T, basis.fft_size..., basis.model.n_spin_components))
                    for _ = 1:Threads.nthreads()]
    ψnk_real_chunklocal = [convert(array_type(basis), zeros(complex(T), basis.fft_size)) 
                            for _ = 1:Threads.nthreads()]

    @sync for (ichunk, chunk) in enumerate(Iterators.partition(ik_n, chunk_length))
        Threads.@spawn for (ik, n) in chunk  # spawn a task per chunk
            kpt = basis.kpoints[ik]
            ψnk_real = ψnk_real_chunklocal[ichunk]
            ρ_loc = ρ_chunklocal[ichunk]

<<<<<<< HEAD
            G_to_r!(ψnk_real, basis, kpt, ψ[ik][:, n])            
=======
            kpt = basis.kpoints[ik]
            ifft!(ψnk_real, basis, kpt, ψ[ik][:, n])
>>>>>>> b83c3cc3
            ρ_loc[:, :, :, kpt.spin] .+= occupation[ik][n] .* basis.kweights[ik] .* abs2.(ψnk_real)
        end
    end

    ρ = sum(ρ_chunklocal)
    mpi_sum!(ρ, basis.comm_kpts)
    ρ = symmetrize_ρ(basis, ρ; do_lowpass=false)

    _check_positive(ρ)
    n_elec_check = weighted_ksum(basis, sum.(occupation))
    _check_total_charge(basis.dvol, ρ, n_elec_check)

    ρ
end

# Variation in density corresponding to a variation in the orbitals and occupations.
@views @timing function compute_δρ(basis::PlaneWaveBasis{T}, ψ, δψ,
                                   occupation, δoccupation=zero.(occupation)) where T
    ForwardDiff.derivative(zero(T)) do ε
        ψ_ε   = [ψk   .+ ε .* δψk   for (ψk,   δψk)   in zip(ψ, δψ)]
        occ_ε = [occk .+ ε .* δocck for (occk, δocck) in zip(occupation, δoccupation)]
        compute_density(basis, ψ_ε, occ_ε)
    end
end

@views @timing function compute_kinetic_energy_density(basis::PlaneWaveBasis, ψ, occupation)
    T = promote_type(eltype(basis), real(eltype(ψ[1])))
    τ = similar(ψ[1], T, (basis.fft_size..., basis.model.n_spin_components))
    τ .= 0
    dαψnk_real = zeros(complex(eltype(basis)), basis.fft_size)
    for (ik, kpt) in enumerate(basis.kpoints)
        G_plus_k = [[Gk[α] for Gk in Gplusk_vectors_cart(basis, kpt)] for α in 1:3]
        for n = 1:size(ψ[ik], 2), α = 1:3
            ifft!(dαψnk_real, basis, kpt, im .* G_plus_k[α] .* ψ[ik][:, n])
            @. τ[:, :, :, kpt.spin] += occupation[ik][n] * basis.kweights[ik] / 2 * abs2(dαψnk_real)
        end
    end
    mpi_sum!(τ, basis.comm_kpts)
    symmetrize_ρ(basis, τ; do_lowpass=false)
end

total_density(ρ) = dropdims(sum(ρ; dims=4); dims=4)
@views function spin_density(ρ)
    if size(ρ, 4) == 2
        ρ[:, :, :, 1] - ρ[:, :, :, 2]
    else
        zero(ρ[:, :, :])
    end
end

function ρ_from_total_and_spin(ρtot, ρspin=nothing)
    if ρspin === nothing
        # Val used to ensure inferability
        cat(ρtot; dims=Val(4))  # copy for consistency with other case
    else
        cat((ρtot .+ ρspin) ./ 2,
            (ρtot .- ρspin) ./ 2; dims=Val(4))
    end
end<|MERGE_RESOLUTION|>--- conflicted
+++ resolved
@@ -16,7 +16,7 @@
 
 Compute the density for a wave function `ψ` discretized on the plane-wave
 grid `basis`, where the individual k-points are occupied according to `occupation`.
-`ψ` should be one coefficient matrix per ``k``-point. 
+`ψ` should be one coefficient matrix per ``k``-point.
 """
 @views @timing function compute_density(basis, ψ, occupation)
     T = promote_type(eltype(basis), real(eltype(ψ[1])))
@@ -29,7 +29,7 @@
     # chunk-local variables
     ρ_chunklocal = [convert(array_type(basis), zeros(T, basis.fft_size..., basis.model.n_spin_components))
                     for _ = 1:Threads.nthreads()]
-    ψnk_real_chunklocal = [convert(array_type(basis), zeros(complex(T), basis.fft_size)) 
+    ψnk_real_chunklocal = [convert(array_type(basis), zeros(complex(T), basis.fft_size))
                             for _ = 1:Threads.nthreads()]
 
     @sync for (ichunk, chunk) in enumerate(Iterators.partition(ik_n, chunk_length))
@@ -38,12 +38,8 @@
             ψnk_real = ψnk_real_chunklocal[ichunk]
             ρ_loc = ρ_chunklocal[ichunk]
 
-<<<<<<< HEAD
-            G_to_r!(ψnk_real, basis, kpt, ψ[ik][:, n])            
-=======
             kpt = basis.kpoints[ik]
             ifft!(ψnk_real, basis, kpt, ψ[ik][:, n])
->>>>>>> b83c3cc3
             ρ_loc[:, :, :, kpt.spin] .+= occupation[ik][n] .* basis.kweights[ik] .* abs2.(ψnk_real)
         end
     end
