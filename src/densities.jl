--- conflicted
+++ resolved
@@ -6,13 +6,9 @@
 end
 function _check_total_charge(dvol, ρ::AbstractArray{T}, N; tol=T(1e-10)) where {T}
     n_electrons = sum(ρ) * dvol
-<<<<<<< HEAD
-    if abs(n_electrons - N) > max(sqrt(eps(T)), T(1e-10))
+
+    if abs(n_electrons - N) > max(sqrt(eps(T)), tol)
         @warn("Mismatch in number of electrons", sum_ρ=n_electrons, N)
-=======
-    if abs(n_electrons - N) > max(sqrt(eps(T)), tol)
-        @warn("Mismatch in number of electrons", sum_ρ=n_electrons, N=N)
->>>>>>> d6e7029a
     end
 end
 
@@ -21,13 +17,9 @@
 
 Compute the density for a wave function `ψ` discretized on the plane-wave
 grid `basis`, where the individual k-points are occupied according to `occupation`.
-<<<<<<< HEAD
-`ψ` should be one coefficient matrix per ``k``-point.
-=======
 `ψ` should be one coefficient matrix per ``k``-point. 
 It is possible to ask only for occupations higher than a certain level to be computed by
 using an optional `occupation_threshold`. By default all occupation numbers are considered.
->>>>>>> d6e7029a
 """
 @views @timing function compute_density(basis::PlaneWaveBasis{T}, ψ, occupation;
                                         occupation_threshold=zero(T)) where {T}
