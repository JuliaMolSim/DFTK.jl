--- conflicted
+++ resolved
@@ -46,7 +46,6 @@
 import Base: *
 include("../workarounds/gpu_arrays.jl")
 
-<<<<<<< HEAD
 # For now, BlockMatrix can store arrays of different types (for example, an element
 # of type views and one of type Matrix). Maybe for performance issues it should only
 # store arrays of the same type?
@@ -116,12 +115,6 @@
 function LinearAlgebra.mul!(res,A::BlockMatrix,B::AbstractArray,α,β)
     # Has slightly better performances than a naive res = α*A*B - β*res
     mul!(res, A*B, I, α, β)
-=======
-# when X or Y are BlockArrays, this makes the return value be a proper array (not a BlockArray)
-function array_mul(X::AbstractArray{T}, Y) where {T}
-    Z = Array{T}(undef, size(X, 1), size(Y, 2))
-    mul!(Z, X, Y)
->>>>>>> 3448b533
 end
 
 # Perform a Rayleigh-Ritz for the N first eigenvectors.
