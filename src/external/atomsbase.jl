using AtomsBase
# Key functionality to integrate DFTK and AtomsBase

function parse_system(system::AbstractSystem{D}) where {D}
    if !all(periodicity(system))
        error("DFTK only supports calculations with periodic boundary conditions.")
    end

    # Parse abstract system and return data required to construct model
    mtx = austrip.(reduce(hcat, bounding_box(system)))
    T = eltype(mtx)
    lattice = zeros(T, 3, 3)
    lattice[1:D, 1:D] .= mtx

    # Cache for instantiated pseudopotentials. This is done to ensure that identical
    # atoms are indistinguishable in memory, which is used in the Model constructor
    # to deduce the atom_groups.
    cached_pspelements = Dict{String, ElementPsp}()
    atoms = map(system) do atom
        pseudo = get(atom, :pseudopotential, "")
        if isempty(pseudo)
            ElementCoulomb(atomic_symbol(atom))
        else
            get!(cached_pspelements, pseudo) do
                ElementPsp(atomic_symbol(atom); psp=load_psp(pseudo))
            end
        end
    end

    positions = map(system) do atom
        coordinate = zeros(T, 3)
        coordinate[1:D] = lattice[1:D, 1:D] \ T.(austrip.(position(atom)))
        Vec3{T}(coordinate)
    end

    magnetic_moments = map(system) do atom
        get(atom, :magnetic_moment, nothing)
    end
    if all(m -> isnothing(m) || iszero(m) || isempty(m), magnetic_moments)
        empty!(magnetic_moments)
    else
        magnetic_moments = normalize_magnetic_moment.(magnetic_moments)
    end

    sum_atomic_charge = sum(atom -> get(atom, :charge, 0.0u"e_au"), system)
    if abs(sum_atomic_charge) > 1e-6u"e_au"
        error("Charged systems not yet supported in DFTK.")
    end

    if !iszero(get(system, :charge, 0.0u"e_au"))
        error("Charged systems not yet supported in DFTK.")
    end
    for k in (:multiplicity, )
        if haskey(system, k)
            @warn "System property $k not supported and ignored in DFTK."
        end
    end

    (; lattice, atoms, positions, magnetic_moments)
end


# Extra methods to AtomsBase functions for DFTK data structures
"""
    atomic_system(model::DFTK.Model, magnetic_moments=[])
    atomic_system(lattice, atoms, positions, magnetic_moments=[])

Construct an AtomsBase atomic system from a DFTK `model` and associated magnetic moments
or from the usual `lattice`, `atoms` and `positions` list used in DFTK plus magnetic moments.
"""
function AtomsBase.atomic_system(lattice::AbstractMatrix{<:Number},
                                 atoms::Vector{<:Element},
                                 positions::AbstractVector,
                                 magnetic_moments::AbstractVector=[])
    lattice = austrip.(lattice)

    @assert length(atoms) == length(positions)
    @assert isempty(magnetic_moments) || length(magnetic_moments) == length(atoms)
    atomsbase_atoms = map(enumerate(atoms)) do (i, element)
        kwargs = Dict{Symbol, Any}()
        if !isempty(magnetic_moments)
            magmom = normalize_magnetic_moment(magnetic_moments[i])
            if iszero(magmom[1]) && iszero(magmom[2])
                kwargs[:magnetic_moment] = magmom[3]
            else
                kwargs[:magnetic_moment] = magmom
            end
        end
        if element isa ElementPsp
            kwargs[:pseudopotential] = element.psp.identifier
        elseif element isa ElementCoulomb
            kwargs[:pseudopotential] = ""
        elseif !(element isa ElementCoulomb)
            @warn("Discarding DFTK-specific details for element type $(typeof(element)) " *
                  "(i.e. this element is treated as a ElementCoulomb).")
            kwargs[:pseudopotential] = ""
        end

<<<<<<< HEAD
# Generate equivalent functions for AtomsBase
for fun in (:model_atomic, :model_DFT, :model_LDA, :model_PBE, :model_SCAN, :model_PBE0)
    @eval function $fun(system::AbstractSystem, args...; kwargs...)
        _call_with_system($fun, system, args...; kwargs...)
=======
        position = lattice * positions[i] * u"bohr"
        if atomic_symbol(element) == :X  # dummy element ... should solve this upstream
            Atom(:X, position; atomic_symbol=:X, atomic_number=0, atomic_mass=0u"u", kwargs...)
        else
            Atom(atomic_symbol(element), position; kwargs...)
        end
>>>>>>> cb791f98
    end
    periodic_system(atomsbase_atoms, collect(eachcol(lattice)) * u"bohr")
end
function AtomsBase.atomic_system(model::Model, magnetic_moments=[])
    atomic_system(model.lattice, model.atoms, model.positions, magnetic_moments)
end


"""
    periodic_system(model::DFTK.Model, magnetic_moments=[])
    periodic_system(lattice, atoms, positions, magnetic_moments=[])

Construct an AtomsBase atomic system from a DFTK `model` and associated magnetic moments
or from the usual `lattice`, `atoms` and `positions` list used in DFTK plus magnetic moments.
"""
function AtomsBase.periodic_system(model::Model, magnetic_moments=[])
    atomic_system(model, magnetic_moments)
end
function AtomsBase.periodic_system(lattice::AbstractMatrix{<:Number},
                                   atoms::Vector{<:Element},
                                   positions::AbstractVector{<:AbstractVector},
                                   magnetic_moments::AbstractVector=[])
    atomic_system(lattice, atoms, positions, magnetic_moments)
end

AtomsBase.chemical_formula(model::Model) = chemical_formula(atomic_symbol.(model.atoms))<|MERGE_RESOLUTION|>--- conflicted
+++ resolved
@@ -96,19 +96,12 @@
             kwargs[:pseudopotential] = ""
         end
 
-<<<<<<< HEAD
-# Generate equivalent functions for AtomsBase
-for fun in (:model_atomic, :model_DFT, :model_LDA, :model_PBE, :model_SCAN, :model_PBE0)
-    @eval function $fun(system::AbstractSystem, args...; kwargs...)
-        _call_with_system($fun, system, args...; kwargs...)
-=======
         position = lattice * positions[i] * u"bohr"
         if atomic_symbol(element) == :X  # dummy element ... should solve this upstream
             Atom(:X, position; atomic_symbol=:X, atomic_number=0, atomic_mass=0u"u", kwargs...)
         else
             Atom(atomic_symbol(element), position; kwargs...)
         end
->>>>>>> cb791f98
     end
     periodic_system(atomsbase_atoms, collect(eachcol(lattice)) * u"bohr")
 end
