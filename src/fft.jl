--- conflicted
+++ resolved
@@ -1,9 +1,5 @@
 import FFTW
-<<<<<<< HEAD
-import AbstractFFTs
-=======
 import AbstractFFTs: fft, fft!, ifft, ifft!
->>>>>>> b83c3cc3
 
 #
 # Perform (i)FFTs.
