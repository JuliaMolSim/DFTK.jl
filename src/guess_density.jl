--- conflicted
+++ resolved
@@ -28,11 +28,7 @@
     end
 
     # projection in the normalized plane wave basis
-<<<<<<< HEAD
-    from_fourier(basis, ρ / sqrt(model.unit_cell_volume); isreal=true)
-=======
     from_fourier(basis, ρ / sqrt(model.unit_cell_volume); assume_real=true)
->>>>>>> dda9544c
 end
 
 @doc raw"""
