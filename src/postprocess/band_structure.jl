--- conflicted
+++ resolved
@@ -14,15 +14,9 @@
 @timing function compute_bands(basis::PlaneWaveBasis,
                                kgrid::Union{AbstractKgrid,AbstractKgridGenerator};
                                n_bands=default_n_bands_bandstructure(basis.model),
-<<<<<<< HEAD
-                               n_extra=3, ρ=nothing, τ=nothing, εF=nothing, 
-                               occupation=nothing, n_hub=nothing,
-                               eigensolver=lobpcg_hyper, tol=1e-3, kwargs...)
-=======
                                n_extra=3, ρ=nothing, τ=nothing, hubbard_n=nothing,
                                εF=nothing, eigensolver=lobpcg_hyper, tol=1e-3,
                                seed=nothing, kwargs...)
->>>>>>> 35336699
     # kcoords are the kpoint coordinates in fractional coordinates
     if isnothing(ρ)
         if any(t isa TermNonlinear for t in basis.terms)
@@ -42,11 +36,7 @@
     # Create new basis with new kpoints
     bs_basis = PlaneWaveBasis(basis, kgrid)
 
-<<<<<<< HEAD
-    ham = Hamiltonian(bs_basis; ρ, τ, n_hub, occupation, kwargs...)
-=======
     ham = Hamiltonian(bs_basis; ρ, τ, hubbard_n)
->>>>>>> 35336699
     eigres = diagonalize_all_kblocks(eigensolver, ham, n_bands + n_extra;
                                      n_conv_check=n_bands, tol, kwargs...)
     if !eigres.converged
@@ -78,16 +68,10 @@
                        kgrid::Union{AbstractKgrid,AbstractKgridGenerator};
                        n_bands=default_n_bands_bandstructure(scfres), kwargs...)
     τ = haskey(scfres, :τ) ? scfres.τ : nothing
-<<<<<<< HEAD
-    n_hub = haskey(scfres, :n_hub) ? scfres.n_hub : nothing
-    occupation = scfres.occupation
-    compute_bands(scfres.basis, kgrid; scfres.ρ, τ, n_hub, occupation, scfres.εF, n_bands, kwargs...)
-=======
     hubbard_n = haskey(scfres, :hubbard_n) ? scfres.hubbard_n : nothing
     compute_bands(scfres.basis, kgrid; 
                   scfres.ρ, τ, hubbard_n,
                   scfres.εF, n_bands, kwargs...)
->>>>>>> 35336699
 end
 
 """
