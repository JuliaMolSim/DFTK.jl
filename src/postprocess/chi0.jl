--- conflicted
+++ resolved
@@ -179,7 +179,7 @@
     ratio * fn / (fn^2 + fm^2)
 end
 
-@views function apply_χ0_4P(ham, ψ, occ, εF, eigenvalues, δHψ; kwargs_sternheimer...)
+@views @timing function apply_χ0_4P(ham, ψ, occ, εF, eigenvalues, δHψ; kwargs_sternheimer...)
     basis  = ham.basis
     model = basis.model
     temperature = model.temperature
@@ -246,27 +246,13 @@
 returns `3` extra bands, which are not converged by the eigensolver
 (see `n_ep_extra` parameter). These should be discarded before using this function.
 """
-<<<<<<< HEAD
-@views @timing function apply_χ0(ham, ψ, εF, eigenvalues, δV;
-                          droptol=0,
-                          sternheimer_contribution=true,
-                          temperature=ham.basis.model.temperature,
-                          kwargs_sternheimer=(cgtol=1e-6, verbose=false))
-    basis  = ham.basis
-    T      = eltype(basis)
-
-    n_spin = basis.model.n_spin_components
-    @assert 1 ≤ n_spin ≤ 2
-
-=======
-@timing function apply_χ0(ham, ψ, εF, eigenvalues, δV;
+function apply_χ0(ham, ψ, εF, eigenvalues, δV;
                           kwargs_sternheimer...)
     basis = ham.basis
-    model = basis.model
     occ = [filled_occupation(model) *
            Smearing.occupation.(model.smearing, (eigenvalues[ik] .- εF) ./ model.temperature)
            for ik = 1:length(basis.kpoints)]
->>>>>>> 2fb5bd8b
+
     # Normalize δV to avoid numerical trouble; theoretically should
     # not be necessary, but it simplifies the interaction with the
     # Sternheimer linear solver (it makes the rhs be order 1 even if
