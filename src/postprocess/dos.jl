--- conflicted
+++ resolved
@@ -230,11 +230,7 @@
 
     Input:
      -> pdos_res  : Whole output from compute_pdos.
-<<<<<<< HEAD
      -> manifolds : Vector of OrbitalManifolds to select the desired projectors pdos.
-=======
-     -> manifolds : Vector of OrbitalManifolds to select the desired projectors pdos to sum.
->>>>>>> e7263c04
     Output:
      -> pdos      : Vector containing the pdos(ε).
 """
