--- conflicted
+++ resolved
@@ -136,15 +136,10 @@
     εr > 1 / sqrt(eps(T)) && return mix_density(KerkerMixing(kTF=kTF), basis, δF)
 
     C0 = 1 - εr
-<<<<<<< HEAD
     Gsq = map(G_vectors_cart(basis)) do G
         sum(abs2, G)
     end
-    δF_fourier = r_to_G(basis, δF)
-=======
-    Gsq = [sum(abs2, G) for G in G_vectors_cart(basis)]
     δF_fourier = fft(basis, δF)
->>>>>>> b83c3cc3
     δρ = @. δF_fourier * (kTF^2 - C0 * Gsq) / (εr * kTF^2 - C0 * Gsq)
     δρ = ifft(basis, δρ)
     δρ .+= mean(δF) .- mean(δρ)
