--- conflicted
+++ resolved
@@ -17,13 +17,8 @@
 Default callback function for `self_consistent_field` and `newton`, which prints a convergence table.
 If used for newton algorithm, set algo_newton to true.
 """
-<<<<<<< HEAD
 function ScfDefaultCallback(; algo_newton=false)
     prev_energies = nothing
-=======
-function ScfDefaultCallback()
-    prev_energy = NaN
->>>>>>> 24fd97fa
     function callback(info)
         # Gather MPI-distributed information
         # Average number of diagonalisations per k-Point needed for this SCF step
@@ -43,14 +38,9 @@
         if info.n_iter == 1
             E_label = haskey(info.energies, "Entropy") ? "Free energy" : "Energy"
             magn    = collinear ? ("   Magnet", "   ------") : ("", "")
-<<<<<<< HEAD
             diag    = !algo_newton ? ("Diag", "----") : ("", "")
             @printf "n     %-12s      Eₙ-Eₙ₋₁     ρout-ρin%s   %s\n" E_label magn[1] diag[1]
             @printf "---   ---------------   ---------   --------%s   %s\n" magn[2] diag[2]
-=======
-            @printf "n     %-12s      Eₙ-Eₙ₋₁     ρout-ρin%s  α      Diag\n" E_label magn[1]
-            @printf "---   ---------------   ---------   --------%s  -----  ----\n" magn[2]
->>>>>>> 24fd97fa
         end
         E    = isnothing(info.energies) ? Inf : info.energies.total
         Δρ   = norm(info.ρout - info.ρin) * sqrt(info.basis.dvol)
@@ -64,7 +54,6 @@
         ΔE     = isnan(prev_energy) ? "      NaN" : @sprintf "% 3.2e" E - prev_energy
         αstr   = isnan(info.α) ? "  NaN" : @sprintf "% 4.2f" info.α
         Mstr = collinear ? "   $((@sprintf "%6.3f" round(magn, sigdigits=4))[1:6])" : ""
-<<<<<<< HEAD
         if algo_newton
             @printf "% 3d   %s   %s   %2.2e%s \n" info.n_iter Estr ΔE Δρ Mstr
         else
@@ -72,11 +61,6 @@
             @printf "% 3d   %s   %s   %2.2e%s   % 3.1f \n" info.n_iter Estr ΔE Δρ Mstr diagiter
         end
         prev_energies = info.energies
-=======
-
-        @printf "% 3d   %s   %s   %2.2e%s  %s %5.1f \n" info.n_iter Estr ΔE Δρ Mstr αstr diagiter
-        prev_energy = info.energies.total
->>>>>>> 24fd97fa
 
         flush(stdout)
         info
