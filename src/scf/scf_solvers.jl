--- conflicted
+++ resolved
@@ -9,7 +9,6 @@
 `x = β * x_new + (1 - β) * x`
 """
 function scf_damping_solver(β=0.2)
-<<<<<<< HEAD
     function fp_solver(f, x0, info0, max_iter; tol=1e-6)
         β = convert(eltype(x0), β)
         converged = false
@@ -17,14 +16,6 @@
         info = info0
         for i in 1:max_iter
             x_new, info = f(x, info)
-=======
-    function fp_solver(f, x0, maxiter; tol=1e-6)
-        β = convert(eltype(x0), β)
-        converged = false
-        x = copy(x0)
-        for i = 1:maxiter
-            x_new = f(x)
->>>>>>> ed9dff3f
 
             if norm(x_new - x) < tol
                 x = x_new
@@ -44,25 +35,16 @@
 of steps to keep the history of.
 """
 function scf_anderson_solver(m=10; kwargs...)
-<<<<<<< HEAD
     function anderson(f, x0, info0, max_iter; tol=1e-6)
-=======
-    function anderson(f, x0, maxiter; tol=1e-6)
->>>>>>> ed9dff3f
         T = eltype(x0)
         x = x0
         info = info0
 
         converged = false
         acceleration = AndersonAcceleration(; m, kwargs...)
-<<<<<<< HEAD
         for n = 1:max_iter
             fx, info = f(x, info)
             residual = fx - x
-=======
-        for n = 1:maxiter
-            residual = f(x) - x
->>>>>>> ed9dff3f
             converged = norm(residual) < tol
             converged && break
             x = acceleration(x, one(T), residual)
@@ -76,11 +58,7 @@
 a history of `m` steps. Optionally `warming` specifies the number of non-accelerated
 steps to perform for warming up the history.
 """
-<<<<<<< HEAD
 function CROP(f, x0, info0, m::Int, max_iter::Int, tol::Real, warming=0)
-=======
-function CROP(f, x0, m::Int, maxiter::Int, tol::Real, warming=0)
->>>>>>> ed9dff3f
     # CROP iterates maintain xn and fn (/!\ fn != f(xn)).
     # xtn+1 = xn + fn
     # ftn+1 = f(xtn+1)
@@ -93,30 +71,20 @@
 
     # Cheat support for multidimensional arrays
     if length(size(x0)) != 1
-<<<<<<< HEAD
         function vec_f(x, info)
             x, info = f(reshape(x, size(x0)...), info)
             vec(x), info
         end
         x, info, conv = CROP(vec_f, vec(x0), info0, m, max_iter, tol, warming)
         return (; fixpoint=reshape(x, size(x0)...), info, converged=conv)
-=======
-        x, conv= CROP(x -> vec(f(reshape(x, size(x0)...))), vec(x0), m, maxiter, tol, warming)
-        return (; fixpoint=reshape(x, size(x0)...), converged=conv)
->>>>>>> ed9dff3f
     end
     N = size(x0, 1)
     T = eltype(x0)
     xs = zeros(T, N, m+1)  # Ring buffers storing the iterates
     fs = zeros(T, N, m+1)  # newest to oldest
     xs[:,1] = x0
-<<<<<<< HEAD
     fs[:,1], info = f(x0, info0)        # Residual
     errs = zeros(max_iter)
-=======
-    fs[:,1] = f(x0)        # Residual
-    errs = zeros(maxiter)
->>>>>>> ed9dff3f
     err = Inf
 
     for n = 1:maxiter
@@ -147,7 +115,6 @@
         fs[:,1] = ftnp1
         # fs[:,1] = f(xs[:,1])
     end
-<<<<<<< HEAD
     (; fixpoint=xs[:, 1], info, converged=err < tol)
 end
 function scf_CROP_solver(m=10)
@@ -159,9 +126,4 @@
         CROP(residual_f, x0, info0, m, max_iter, tol)
     end
     crop_solver
-end
-=======
-    (; fixpoint=xs[:, 1], converged=err < tol)
-end
-scf_CROP_solver(m=10) = (f, x0, maxiter; tol=1e-6) -> CROP(x -> f(x) - x, x0, m, maxiter, tol)
->>>>>>> ed9dff3f
+end