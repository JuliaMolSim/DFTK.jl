include("scf_callbacks.jl")

# Struct to store some options for forward-diff / reverse-diff response
# (unused in primal calculations)
@kwdef struct ResponseOptions
    verbose = false
end

"""
Obtain new density ρ by diagonalizing `ham`. Follows the policy imposed by the `bands`
data structure to determine and adjust the number of bands to be computed.
"""
function next_density(ham::Hamiltonian,
                      nbandsalg::NbandsAlgorithm=AdaptiveBands(ham.basis.model),
                      fermialg::AbstractFermiAlgorithm=default_fermialg(ham.basis.model);
                      eigensolver=lobpcg_hyper, ψ=nothing, eigenvalues=nothing,
                      occupation=nothing, kwargs...)
    n_bands_converge, n_bands_compute = determine_n_bands(nbandsalg, occupation,
                                                          eigenvalues, ψ)

    if isnothing(ψ)
        increased_n_bands = true
    else
        @assert length(ψ) == length(ham.basis.kpoints)
        n_bands_compute = max(n_bands_compute, maximum(ψk -> size(ψk, 2), ψ))
        increased_n_bands = n_bands_compute > size(ψ[1], 2)
    end

    # TODO Synchronize since right now it is assumed that the same number of bands are
    #      computed for each k-Point
    n_bands_compute = mpi_max(n_bands_compute, ham.basis.comm_kpts)

    eigres = diagonalize_all_kblocks(eigensolver, ham, n_bands_compute;
                                     ψguess=ψ, n_conv_check=n_bands_converge, kwargs...)
    eigres.converged || (@warn "Eigensolver not converged" iterations=eigres.iterations)

    # Check maximal occupation of the unconverged bands is sensible.
    occupation, εF = compute_occupation(ham.basis, eigres.λ, fermialg;
                                        tol_n_elec=nbandsalg.occupation_threshold)
    minocc = maximum(minimum, occupation)

    # TODO This is a bit hackish, but needed right now as we increase the number of bands
    #      to be computed only between SCF steps. Should be revisited once we have a better
    #      way to deal with such things in LOBPCG.
    if !increased_n_bands && minocc > nbandsalg.occupation_threshold
        @warn("Detected large minimal occupation $minocc. SCF could be unstable. " *
              "Try switching to adaptive band selection (`nbandsalg=AdaptiveBands(model)`) " *
              "or request more converged bands than $n_bands_converge (e.g. " *
              "`nbandsalg=AdaptiveBands(model; n_bands_converge=$(n_bands_converge + 3)`)")
    end

    ρout = compute_density(ham.basis, eigres.X, occupation; nbandsalg.occupation_threshold)
    (; ψ=eigres.X, eigenvalues=eigres.λ, occupation, εF, ρout, diagonalization=eigres,
     n_bands_converge, nbandsalg.occupation_threshold)
end


@doc raw"""
    self_consistent_field(basis; [tol, mixing, damping, ρ, ψ])

Solve the Kohn-Sham equations with a density-based SCF algorithm using damped, preconditioned
iterations where ``ρ_\text{next} = α P^{-1} (ρ_\text{out} - ρ_\text{in})``.

Overview of parameters:
- `ρ`:   Initial density
- `ψ`:   Initial orbitals
- `tol`: Tolerance for the density change (``\|ρ_\text{out} - ρ_\text{in}\|``)
  to flag convergence. Default is `1e-6`.
- `is_converged`: Convergence control callback. Typical objects passed here are
  `DFTK.ScfConvergenceDensity(tol)` (the default), `DFTK.ScfConvergenceEnergy(tol)`
  or `DFTK.ScfConvergenceForce(tol)`.
- `maxiter`: Maximal number of SCF iterations
- `mixing`: Mixing method, which determines the preconditioner ``P^{-1}`` in the above equation.
  Typical mixings are [`LdosMixing`](@ref), [`KerkerMixing`](@ref), [`SimpleMixing`](@ref)
  or [`DielectricMixing`](@ref). Default is `LdosMixing()`
- `damping`: Damping parameter ``α`` in the above equation. Default is `0.8`.
- `nbandsalg`: By default DFTK uses `nbandsalg=AdaptiveBands(model)`, which adaptively determines
  the number of bands to compute. If you want to influence this algorithm or use a predefined
  number of bands in each SCF step, pass a [`FixedBands`](@ref) or [`AdaptiveBands`](@ref).
- `callback`: Function called at each SCF iteration. Usually takes care of printing the
  intermediate state.
"""
<<<<<<< HEAD
@timing function self_consistent_field(basis::PlaneWaveBasis{T};
                                       n_bands=nothing,    # TODO For backwards compatibility.
                                       n_ep_extra=nothing, # TODO For backwards compatibility.
                                       ρ=guess_density(basis),
                                       ψ=nothing,
                                       tol=1e-6,
                                       is_converged=ScfConvergenceDensity(tol),
                                       maxiter=100,
                                       mixing=LdosMixing(),
                                       damping=0.8,
                                       solver=scf_anderson_solver(),
                                       eigensolver=lobpcg_hyper,
                                       determine_diagtol=ScfDiagtol(),
                                       nbandsalg::NbandsAlgorithm=AdaptiveBands(basis),
                                       callback=ScfDefaultCallback(; show_damping=false),
                                       compute_consistent_energies=true,
                                       response=ResponseOptions(),  # Dummy here, only for AD
                                      ) where {T}
    if !isnothing(n_bands) || !isnothing(n_ep_extra)
        # TODO Backwards compatibility ... emulates exactly how bands worked before
        Base.depwarn("The options n_bands and n_ep_extra of self_consistent_field " *
                     "are deprecated. Use `nbandsalg` instead to influence number of " *
                     "bands to compute.", :self_consistent_field)
        n_bands_converge = something(n_bands, FixedBands(basis.model).n_bands_converge)
        nbandsalg = FixedBands(; n_bands_converge,
                               n_bands_compute=n_bands_converge + something(n_ep_extra, 3))
    end

=======
@timing function self_consistent_field(
    basis::PlaneWaveBasis{T};
    ρ=guess_density(basis),
    ψ=nothing,
    tol=1e-6,
    is_converged=ScfConvergenceDensity(tol),
    maxiter=100,
    mixing=LdosMixing(),
    damping=0.8,
    solver=scf_anderson_solver(),
    eigensolver=lobpcg_hyper,
    determine_diagtol=ScfDiagtol(),
    nbandsalg::NbandsAlgorithm=AdaptiveBands(basis.model),
    fermialg::AbstractFermiAlgorithm=default_fermialg(basis.model),
    callback=ScfDefaultCallback(; show_damping=false),
    compute_consistent_energies=true,
    response=ResponseOptions(),  # Dummy here, only for AD
) where {T}
    # All these variables will get updated by fixpoint_map
>>>>>>> bc21dd36
    if !isnothing(ψ)
        @assert length(ψ) == length(basis.kpoints)
    end

    # We do density mixing in the real representation
    # TODO support other mixing types
    function fixpoint_map(ρin, info)
        (; ψ, occupation, eigenvalues, εF, n_iter, converged) = info
        converged && return ρin, info  # No more iterations if convergence flagged
        n_iter += 1

        # Note that ρin is not the density of ψ, and the eigenvalues
        # are not the self-consistent ones, which makes this energy non-variational
        energies, ham = energy_hamiltonian(basis, ψ, occupation; ρ=ρin, eigenvalues, εF)

        # Diagonalize `ham` to get the new state
        nextstate = next_density(ham, nbandsalg, fermialg; eigensolver, ψ, eigenvalues,
                                 occupation, miniter=1, tol=determine_diagtol(info))
        ψ, eigenvalues, occupation, εF, ρout = nextstate

        # Update info with results gathered so far
        info_next = (; ham, basis, converged, stage=:iterate, algorithm="SCF",
                ρin, ρout, α=damping, n_iter, nbandsalg.occupation_threshold,
                nextstate..., diagonalization=[nextstate.diagonalization])

        # Compute the energy of the new state
        if compute_consistent_energies
            energies = energy_hamiltonian(basis, ψ, occupation;
                                          ρ=ρout, eigenvalues, εF).energies
        end
        info_next = merge(info_next, (; energies))

        # Apply mixing and pass it the full info as kwargs
        Δρ = mix_density(mixing, basis, ρout - ρin; info_next...)
        ρnext = ρin .+ T(damping) .* Δρ
        info_next = merge(info_next, (; ρnext))

        callback(info_next)
        if is_converged(info_next)
          info_next = merge(info_next, (; converged=true))
        end

        ρnext, info_next
    end

    info_init = (; ρin=ρ, ψ=ψ, occupation=nothing, eigenvalues=nothing, εF=nothing, 
                   n_iter=0, converged=false)

    # Tolerance and maxiter are only dummy here: Convergence is flagged by is_converged
    # inside the fixpoint_map.
    _, info = solver(fixpoint_map, ρ, info_init, maxiter; tol=eps(T)) # TODO ?? why dummy?
    
    # We do not use the return value of solver but rather the one that got updated by fixpoint_map
    # ψ is consistent with ρout, so we return that. We also perform a last energy computation
    # to return a correct variational energy
    (; ρin, ρout, ψ, occupation, eigenvalues, εF, converged) = info
    energies, ham = energy_hamiltonian(basis, ψ, occupation; ρ=ρout, eigenvalues, εF)

    # Measure for the accuracy of the SCF
    # TODO probably should be tracked all the way ...
    norm_Δρ = norm(ρout - ρin) * sqrt(basis.dvol)

    # Callback is run one last time with final state to allow callback to clean up
    scfres = (; ham, basis, energies, converged, nbandsalg.occupation_threshold,
            ρ=ρout, α=damping, eigenvalues, occupation, εF, info.n_bands_converge,
            info.n_iter, ψ, info.diagonalization, stage=:finalize,
            algorithm="SCF", norm_Δρ)
    callback(scfres)
    scfres
end<|MERGE_RESOLUTION|>--- conflicted
+++ resolved
@@ -80,36 +80,6 @@
 - `callback`: Function called at each SCF iteration. Usually takes care of printing the
   intermediate state.
 """
-<<<<<<< HEAD
-@timing function self_consistent_field(basis::PlaneWaveBasis{T};
-                                       n_bands=nothing,    # TODO For backwards compatibility.
-                                       n_ep_extra=nothing, # TODO For backwards compatibility.
-                                       ρ=guess_density(basis),
-                                       ψ=nothing,
-                                       tol=1e-6,
-                                       is_converged=ScfConvergenceDensity(tol),
-                                       maxiter=100,
-                                       mixing=LdosMixing(),
-                                       damping=0.8,
-                                       solver=scf_anderson_solver(),
-                                       eigensolver=lobpcg_hyper,
-                                       determine_diagtol=ScfDiagtol(),
-                                       nbandsalg::NbandsAlgorithm=AdaptiveBands(basis),
-                                       callback=ScfDefaultCallback(; show_damping=false),
-                                       compute_consistent_energies=true,
-                                       response=ResponseOptions(),  # Dummy here, only for AD
-                                      ) where {T}
-    if !isnothing(n_bands) || !isnothing(n_ep_extra)
-        # TODO Backwards compatibility ... emulates exactly how bands worked before
-        Base.depwarn("The options n_bands and n_ep_extra of self_consistent_field " *
-                     "are deprecated. Use `nbandsalg` instead to influence number of " *
-                     "bands to compute.", :self_consistent_field)
-        n_bands_converge = something(n_bands, FixedBands(basis.model).n_bands_converge)
-        nbandsalg = FixedBands(; n_bands_converge,
-                               n_bands_compute=n_bands_converge + something(n_ep_extra, 3))
-    end
-
-=======
 @timing function self_consistent_field(
     basis::PlaneWaveBasis{T};
     ρ=guess_density(basis),
@@ -129,7 +99,6 @@
     response=ResponseOptions(),  # Dummy here, only for AD
 ) where {T}
     # All these variables will get updated by fixpoint_map
->>>>>>> bc21dd36
     if !isnothing(ψ)
         @assert length(ψ) == length(basis.kpoints)
     end
