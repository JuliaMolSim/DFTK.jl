--- conflicted
+++ resolved
@@ -1,23 +1,13 @@
 """
 Obtain new density ρ by diagonalizing `ham`.
 """
-<<<<<<< HEAD
 function next_density(ham::Hamiltonian, n_bands; Psi=nothing,
                       prec_type=PreconditionerTPA, tol=1e-6, n_ep_extra=3, 
-                      compute_occupation=find_occupation_around_fermi,
                       eigensolver=lobpcg_hyper)
     n_ep = n_bands + n_ep_extra
     if Psi !== nothing
         @assert size(Psi[1], 2) == n_ep
     end
-=======
-function iterate_density!(ham::Hamiltonian, n_bands, ρ=nothing; Psi=nothing,
-                          prec_type=PreconditionerTPA, tol=1e-6,
-                          eigensolver=lobpcg_hyper)
-    # Update Hamiltonian from ρ
-    ## TODO this changes the potentials in ham, and is problematic if we want to do potential mixing
-    ρ !== nothing && update_hamiltonian!(ham, ρ)
->>>>>>> 5b4c8a58
 
     # Diagonalize
     eigres = diagonalise_all_kblocks(eigensolver, ham, n_ep, guess=Psi, n_conv_check=n_bands, prec_type=prec_type, tol=tol)
@@ -32,32 +22,13 @@
 
 
 """
-<<<<<<< HEAD
 Solve the KS equations with a SCF algorithm, starting at `ham`
 """
 function self_consistent_field(ham::Hamiltonian, n_bands;
                                Psi=nothing, tol=1e-6, max_iter=100,
                                solver=scf_nlsolve_solver(),
                                eigensolver=lobpcg_hyper, n_ep_extra=3, diagtol=tol / 10,
-                               mixing=nothing)
-=======
-    self_consistent_field(ham::Hamiltonian, n_bands::Int, n_electrons::Int;
-                          ρ=nothing, tol=1e-6, max_iter=100, algorithm=:scf_nlsolve,
-                          lobpcg_prec=PreconditionerKinetic(ham, α=0.1))
-
-Run a self-consistent field iteration for the Hamiltonian `ham`, returning the
-self-consistnet density, Hartree potential values and XC potential values.
-`n_bands` selects the number of bands to be computed, `n_electrons` the number of
-electrons, `ρ` is the initial density, e.g. constructed via a SAD guess.
-`lobpcg_prec` specifies the preconditioner used in the LOBPCG algorithms used
-for diagonalisation. Possible `algorithm`s are `:scf_nlsolve` or `:scf_damped`.
-"""
-function self_consistent_field!(ham::Hamiltonian, n_bands;
-                                Psi=nothing, tol=1e-6, max_iter=100,
-                                solver=scf_nlsolve_solver(),
-                                eigensolver=lobpcg_hyper, n_ep_extra=3, diagtol=tol / 10,
-                                mixing=SimpleMixing())
->>>>>>> 5b4c8a58
+                               mixing=SimpleMixing())
     T = eltype(real(ham.density))
     basis = ham.basis
     model = basis.model
@@ -75,23 +46,13 @@
     # We do density mixing in the real representation
     # TODO support other mixing types
     function fixpoint_map(x)
-<<<<<<< HEAD
-        ρin = density_from_real(basis, x)
-
-        # Build next Hamiltonian, diagonalize it, get ρout
-        ham = update_hamiltonian(ham, ρin)
-        Psi, orben, occupation, εF, ρ = next_density(ham, n_bands;
-                                                     Psi=Psi, eigensolver=eigensolver,
-                                                     tol=diagtol, n_ep_extra=n_ep_extra)
-        ρout = ρ
-=======
         # Get ρout by diagonalizing the Hamiltonian
         ρin = density_from_real(basis, x)
-        res = iterate_density!(ham, n_bands, ρin;
-                               Psi=Psi, eigensolver=eigensolver, tol=diagtol)
-        ρout = res.ρ
+        ham = update_hamiltonian(ham, ρin)
+        Psi, orben, occupation, εF, ρ = next_density(ham, n_bands, ρin;
+                                                     Psi=Psi, eigensolver=eigensolver, tol=diagtol)
+        ρout = ρ
         # mix it with ρin to get a proposal step
->>>>>>> 5b4c8a58
         ρnext = mix(mixing, basis, ρin, ρout)
         real(ρnext)
     end
