# High-level convenience functions to make standard models
# Note: When adding a function here, also add a method taking an AbstractSystem
#       to external/atomsbase.jl

"""
Convenience constructor, which builds a standard atomic (kinetic + atomic potential) model.
Use `extra_terms` to add additional terms.
"""
function model_atomic(lattice::AbstractMatrix,
                      atoms::Vector{<:Element},
                      positions::Vector{<:AbstractVector};
                      extra_terms=[], kinetic_blowup=BlowupIdentity(), kwargs...)
    @assert !(:terms in keys(kwargs))
    terms = [Kinetic(; blowup=kinetic_blowup),
             AtomicLocal(),
             AtomicNonlocal(),
             Ewald(),
             PspCorrection(),
             extra_terms...]
    if :temperature in keys(kwargs) && kwargs[:temperature] != 0
        terms = [terms..., Entropy()]
    end
    Model(lattice, atoms, positions; model_name="atomic", terms, kwargs...)
end


"""
Build a DFT model from the specified atoms, with the specified functionals.
"""
function model_DFT(lattice::AbstractMatrix,
                   atoms::Vector{<:Element},
                   positions::Vector{<:AbstractVector},
                   xc::Xc;
                   extra_terms=[], kwargs...)
    model_name = isempty(xc.functionals) ? "rHF" : join(string.(xc.functionals), "+")
    model_atomic(lattice, atoms, positions;
                 extra_terms=[Hartree(), xc, extra_terms...], model_name, kwargs...)
end
function model_DFT(lattice::AbstractMatrix,
                   atoms::Vector{<:Element},
                   positions::Vector{<:AbstractVector},
                   functionals;
                   kwargs...)
    model_DFT(lattice, atoms, positions, Xc(functionals); kwargs...)
end


"""
Build an LDA model (Perdew & Wang parametrization) from the specified atoms.
DOI:10.1103/PhysRevB.45.13244
"""
function model_LDA(lattice::AbstractMatrix, atoms::Vector{<:Element},
                   positions::Vector{<:AbstractVector}; kwargs...)
    model_DFT(lattice, atoms, positions, [:lda_x, :lda_c_pw]; kwargs...)
end


"""
Build an PBE-GGA model from the specified atoms.
DOI:10.1103/PhysRevLett.77.3865
"""
function model_PBE(lattice::AbstractMatrix, atoms::Vector{<:Element},
                   positions::Vector{<:AbstractVector}; kwargs...)
    model_DFT(lattice, atoms, positions, [:gga_x_pbe, :gga_c_pbe]; kwargs...)
end


"""
Build a SCAN meta-GGA model from the specified atoms.
DOI:10.1103/PhysRevLett.115.036402
"""
function model_SCAN(lattice::AbstractMatrix, atoms::Vector{<:Element},
                    positions::Vector{<:AbstractVector}; kwargs...)
    model_DFT(lattice, atoms, positions, [:mgga_x_scan, :mgga_c_scan]; kwargs...)
end

<<<<<<< HEAD
"""
Build an PBE0 model from the specified atoms.
DOI:10.1103/PhysRevLett.77.3865
"""
function model_PBE0(lattice::AbstractMatrix, atoms::Vector{<:Element},
                   positions::Vector{<:AbstractVector}; kwargs...)
    functional = DispatchFunctional(:hyb_gga_xc_pbeh)
    model_DFT(lattice, atoms, positions, Xc([functional]), 
    extra_terms = [ExactExchange(; scaling_factor=0.25)]; kwargs...)
=======

# Generate equivalent functions for AtomsBase
for fun in (:model_atomic, :model_DFT, :model_LDA, :model_PBE, :model_SCAN)
    @eval function $fun(system::AbstractSystem, args...; kwargs...)
        @assert !(:magnetic_moments in keys(kwargs))
        parsed = parse_system(system)
        $fun(parsed.lattice, parsed.atoms, parsed.positions, args...;
             parsed.magnetic_moments, kwargs...)
    end
>>>>>>> cb791f98
end<|MERGE_RESOLUTION|>--- conflicted
+++ resolved
@@ -74,7 +74,7 @@
     model_DFT(lattice, atoms, positions, [:mgga_x_scan, :mgga_c_scan]; kwargs...)
 end
 
-<<<<<<< HEAD
+
 """
 Build an PBE0 model from the specified atoms.
 DOI:10.1103/PhysRevLett.77.3865
@@ -84,15 +84,15 @@
     functional = DispatchFunctional(:hyb_gga_xc_pbeh)
     model_DFT(lattice, atoms, positions, Xc([functional]), 
     extra_terms = [ExactExchange(; scaling_factor=0.25)]; kwargs...)
-=======
+end
+
 
 # Generate equivalent functions for AtomsBase
-for fun in (:model_atomic, :model_DFT, :model_LDA, :model_PBE, :model_SCAN)
+for fun in (:model_atomic, :model_DFT, :model_LDA, :model_PBE, :model_SCAN, :model_PBE0)
     @eval function $fun(system::AbstractSystem, args...; kwargs...)
         @assert !(:magnetic_moments in keys(kwargs))
         parsed = parse_system(system)
         $fun(parsed.lattice, parsed.atoms, parsed.positions, args...;
              parsed.magnetic_moments, kwargs...)
     end
->>>>>>> cb791f98
 end