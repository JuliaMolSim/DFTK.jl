--- conflicted
+++ resolved
@@ -216,15 +216,9 @@
 end
 
 # Low-pass filters ρ (in Fourier) so that symmetry operations acting on it stay in the grid
-<<<<<<< HEAD
-function lowpass_for_symmetry!(ρ, basis; symmetries=basis.model.symmetries)
+function lowpass_for_symmetry!(ρ, basis; symmetries=basis.symmetries)
     for symop in symmetries
         symop == one(SymOp) && continue
-=======
-function lowpass_for_symmetry!(ρ, basis; symmetries=basis.symmetries)
-    for (S, τ) in symmetries
-        S == I && continue
->>>>>>> 581ac6a7
         for (ig, G) in enumerate(G_vectors_generator(basis.fft_size))
             if index_G_vectors(basis, symop.S * G) === nothing
                 ρ[ig] = 0
@@ -273,16 +267,7 @@
     if all(length.(basis.ksymops_global) .== 1)
         return basis
     else
-<<<<<<< HEAD
-        kcoords = []
-        for (ik, kpt) in enumerate(basis.kcoords_global)
-            for symop in basis.ksymops_global[ik]
-                push!(kcoords, normalize_kpoint_coordinate(symop.S * kpt))
-            end
-        end
-=======
         kcoords = unfold_kcoords(basis.kcoords_global, basis.ksymops_global)
->>>>>>> 581ac6a7
         new_basis = PlaneWaveBasis(basis.model,
                                    basis.Ecut, basis.fft_size, basis.variational,
                                    kcoords, [[one(SymOp)] for _ in 1:length(kcoords)],
@@ -347,7 +332,7 @@
     all_kcoords = eltype(kcoords)[]
     for ik = 1:length(kcoords)
         for symop in ksymops[ik]
-            push!(all_kcoords, symop[1] * kcoords[ik])
+            push!(all_kcoords, symop.S * kcoords[ik])
         end
     end
     normalize_kpoint_coordinate.(all_kcoords)
