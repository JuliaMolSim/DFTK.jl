--- conflicted
+++ resolved
@@ -425,11 +425,7 @@
 """
 Symmetrize the Hubbard occupation matrix according to the l quantum number of the manifold.
 """
-<<<<<<< HEAD
-function symmetrize_hubbard_n(model, manifold::OrbitalManifold,
-=======
 function symmetrize_hubbard_n(model, manifold::ResolvedOrbitalManifold,
->>>>>>> c496cd3e
                               hubbard_n::Array{Matrix{Complex{T}}};
                               symmetries, tol_symmetry=SYMMETRY_TOLERANCE) where {T}
     # For now we apply symmetries only on nII terms, not on cross-atom terms (nIJ)
