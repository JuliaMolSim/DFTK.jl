--- conflicted
+++ resolved
@@ -83,7 +83,6 @@
     energy_ewald(lattice, compute_recip_lattice(lattice), charges, positions; η, forces)
 end
 
-<<<<<<< HEAD
 # Function to return the indices corresponding
 # to a particular shell
 # TODO switch to an O(N) implementation
@@ -91,13 +90,9 @@
     [[i,j,k] for i in -ish:ish for j in -ish:ish for k in -ish:ish if maximum(abs.([i,j,k])) == ish]
 end
 
-function energy_ewald(lattice::AbstractMatrix{T}, recip_lattice, charges, positions; η=nothing, forces=nothing) where {T}
-=======
 # This could be factorised with Pairwise, but its use of `atom_types` would slow down this
 # computationally intensive Ewald sums. So we leave it as it for now.
-function energy_ewald(lattice, recip_lattice, charges, positions; η=nothing, forces=nothing)
-    T = eltype(lattice)
->>>>>>> a8363758
+function energy_ewald(lattice::AbstractMatrix{T}, recip_lattice, charges, positions; η=nothing, forces=nothing) where {T}
     @assert T == eltype(recip_lattice)
     @assert length(charges) == length(positions)
     if η === nothing
