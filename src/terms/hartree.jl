"""
Hartree term: for a decaying potential V the energy would be

1/2 ∫ρ(x)ρ(y)V(x-y) dxdy

with the integral on x in the unit cell and of y in the whole space.
For the Coulomb potential with periodic boundary conditions, this is rather

1/2 ∫ρ(x)ρ(y) G(x-y) dx dy

where G is the Green's function of the periodic Laplacian with zero
mean (-Δ G = sum_{R} 4π δ_R, integral of G zero on a unit cell).
"""
struct Hartree
    scaling_factor::Real  # to scale by an arbitrary factor (useful for exploration)
end
Hartree(; scaling_factor=1) = Hartree(scaling_factor)
(hartree::Hartree)(basis)   = TermHartree(basis, hartree.scaling_factor)
function Base.show(io::IO, hartree::Hartree)
    fac = isone(hartree.scaling_factor) ? "" : ", scaling_factor=$scaling_factor"
    print(io, "Hartree($fac)")
end

struct TermHartree <: TermNonlinear
    scaling_factor::Real  # scaling factor, absorbed into poisson_green_coeffs
    # Fourier coefficients of the Green's function of the periodic Poisson equation
    poisson_green_coeffs::AbstractArray
end
function TermHartree(basis::PlaneWaveBasis{T}, scaling_factor) where {T}
    model = basis.model

    # Solving the Poisson equation ΔV = -4π ρ in Fourier space
    # is multiplying elementwise by 4π / |G|^2.
<<<<<<< HEAD
    poisson_green_coeffs = map(G_vectors_cart(basis)) do G
        4T(π) /sum(abs2, G)
    end
    if !isempty(model.atoms)
        # Assume positive charge from nuclei is exactly compensated by the electrons
        sum_charges = sum(charge_ionic, model.atoms)
        @assert sum_charges == model.n_electrons
    end
    poisson_green_coeffs[1:1,1:1,1:1] .= zero(similar(G_vectors(basis), T, 1,1,1))
    ## Hackish way to do the following
    # poisson_green_coeffs[1] = 0  # Compensating charge background => Zero DC

    # force_real! is currently not GPU compatible, so we have to do this very ugly thing
    # of calling back the array on CPU, running force_real!, then putting it back on GPU
    poisson_green_coeffs = Array(poisson_green_coeffs)
    force_real!(basis, poisson_green_coeffs)  # Symmetrize Fourier coeffs to have real iFFT
    poisson_green_coeffs = convert(array_type(basis), poisson_green_coeffs)
=======
    poisson_green_coeffs = 4T(π) ./ [sum(abs2, G) for G in G_vectors_cart(basis)]
    poisson_green_coeffs[1] = 0  # Compensating charge background => Zero DC
    enforce_real!(basis, poisson_green_coeffs)  # Symmetrize Fourier coeffs to have real iFFT
>>>>>>> 2a41de91

    TermHartree(T(scaling_factor), T(scaling_factor) .* poisson_green_coeffs)
end

@timing "ene_ops: hartree" function ene_ops(term::TermHartree, basis::PlaneWaveBasis{T},
                                            ψ, occupation; ρ, kwargs...) where {T}
    ρtot_fourier = fft(basis, total_density(ρ))
    pot_fourier = term.poisson_green_coeffs .* ρtot_fourier
    pot_real = irfft(basis, pot_fourier)
    E = real(dot(pot_fourier, ρtot_fourier) / 2)

    ops = [RealSpaceMultiplication(basis, kpt, pot_real) for kpt in basis.kpoints]
    (E=E, ops=ops)
end

function compute_kernel(term::TermHartree, basis::PlaneWaveBasis; kwargs...)
    vc_G = term.poisson_green_coeffs
    # Note that `real` here: if omitted, will result in high-frequency noise of even FFT grids
    K = real(ifft_matrix(basis) * Diagonal(vec(vc_G)) * fft_matrix(basis))
    basis.model.n_spin_components == 1 ? K : [K K; K K]
end

function apply_kernel(term::TermHartree, basis::PlaneWaveBasis, δρ; kwargs...)
    δV = zero(δρ)
    δρtot = total_density(δρ)
    # note broadcast here: δV is 4D, and all its spin components get the same potential
    δV .= irfft(basis, term.poisson_green_coeffs .* fft(basis, δρtot))
end<|MERGE_RESOLUTION|>--- conflicted
+++ resolved
@@ -31,14 +31,8 @@
 
     # Solving the Poisson equation ΔV = -4π ρ in Fourier space
     # is multiplying elementwise by 4π / |G|^2.
-<<<<<<< HEAD
     poisson_green_coeffs = map(G_vectors_cart(basis)) do G
         4T(π) /sum(abs2, G)
-    end
-    if !isempty(model.atoms)
-        # Assume positive charge from nuclei is exactly compensated by the electrons
-        sum_charges = sum(charge_ionic, model.atoms)
-        @assert sum_charges == model.n_electrons
     end
     poisson_green_coeffs[1:1,1:1,1:1] .= zero(similar(G_vectors(basis), T, 1,1,1))
     ## Hackish way to do the following
@@ -47,13 +41,8 @@
     # force_real! is currently not GPU compatible, so we have to do this very ugly thing
     # of calling back the array on CPU, running force_real!, then putting it back on GPU
     poisson_green_coeffs = Array(poisson_green_coeffs)
-    force_real!(basis, poisson_green_coeffs)  # Symmetrize Fourier coeffs to have real iFFT
+    enforce_real!(basis, poisson_green_coeffs)  # Symmetrize Fourier coeffs to have real iFFT
     poisson_green_coeffs = convert(array_type(basis), poisson_green_coeffs)
-=======
-    poisson_green_coeffs = 4T(π) ./ [sum(abs2, G) for G in G_vectors_cart(basis)]
-    poisson_green_coeffs[1] = 0  # Compensating charge background => Zero DC
-    enforce_real!(basis, poisson_green_coeffs)  # Symmetrize Fourier coeffs to have real iFFT
->>>>>>> 2a41de91
 
     TermHartree(T(scaling_factor), T(scaling_factor) .* poisson_green_coeffs)
 end
