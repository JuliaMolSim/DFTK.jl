"""
Hartree term: for a decaying potential V the energy would be

1/2 ∫ρ(x)ρ(y)V(x-y) dxdy

with the integral on x in the unit cell and of y in the whole space.
For the Coulomb potential with periodic boundary conditions, this is rather

1/2 ∫ρ(x)ρ(y) G(x-y) dx dy

where G is the Green's function of the periodic Laplacian with zero
mean (-Δ G = sum_{R} 4π δ_R, integral of G zero on a unit cell).
"""
struct Hartree
    scaling_factor::Real  # to scale by an arbitrary factor (useful for exploration)
end
Hartree(; scaling_factor=1) = Hartree(scaling_factor)
(hartree::Hartree)(basis) = TermHartree(basis, hartree.scaling_factor)

struct TermHartree <: Term
    basis::PlaneWaveBasis
    scaling_factor::Real  # scaling factor, absorbed into poisson_green_coeffs
    # Fourier coefficients of the Green's function of the periodic Poisson equation
    poisson_green_coeffs
    inv_poisson_green_coeffs
end
function TermHartree(basis::PlaneWaveBasis{T}, scaling_factor) where T
    # Solving the Poisson equation ΔV = -4π ρ in Fourier space
    # is multiplying elementwise by 4π / |G|^2.
    poisson_green_coeffs = 4T(π) ./ [sum(abs2, basis.model.recip_lattice * G)
                                     for G in G_vectors(basis)]

    # Zero the DC component (i.e. assume a compensating charge background)
    poisson_green_coeffs[1] = 0
    poisson_green_coeffs = scaling_factor .* poisson_green_coeffs

    inv_poisson_green_coeffs = deepcopy(poisson_green_coeffs)
    for i in 1:length(inv_poisson_green_coeffs)
        if inv_poisson_green_coeffs[i] != 0.0
            inv_poisson_green_coeffs[i] = 1/inv_poisson_green_coeffs[i]
        end
    end

    TermHartree(basis, scaling_factor, poisson_green_coeffs,
               inv_poisson_green_coeffs)
end

@timing "ene_ops: hartree" function ene_ops(term::TermHartree, ψ, occ; ρ, kwargs...)
    basis = term.basis
    T = eltype(basis)
    ρtot = total_density(ρ)
    ρtot_fourier = r_to_G(basis, ρtot)
    pot_fourier = term.poisson_green_coeffs .* ρtot_fourier
    pot_real = G_to_r(basis, pot_fourier)
    E = real(dot(pot_fourier, ρtot_fourier) / 2)

    ops = [RealSpaceMultiplication(basis, kpoint, pot_real) for kpoint in basis.kpoints]
    (E=E, ops=ops)
end

function apply_kernel(term::TermHartree, dρ::RealFourierArray, dρspin; kwargs...)
    [from_fourier(dρ.basis, term.poisson_green_coeffs .* dρ.fourier)]
end

function apply_kernel_sqrt(term::TermHartree, dρ::RealFourierArray; kwargs...)
    from_fourier(dρ.basis, sqrt.(term.poisson_green_coeffs) .* dρ.fourier)
end

function apply_kernel_invsqrt(term::TermHartree, dρ::RealFourierArray; kwargs...)
    from_fourier(dρ.basis, sqrt.(term.inv_poisson_green_coeffs) .* dρ.fourier)
end


# for debugging

function compute_kernel(term::TermHartree; kwargs...)
    @assert term.basis.model.spin_polarization in (:none, :spinless, :collinear)
    vc_G = term.poisson_green_coeffs
    # Note that `real` here: if omitted, will result in high-frequency noise of even FFT grids
    K = real(G_to_r_matrix(term.basis) * Diagonal(vec(vc_G)) * r_to_G_matrix(term.basis))

    n_spin = term.basis.model.n_spin_components
    n_spin == 1 ? K : [K K; K K]
end

<<<<<<< HEAD
function compute_kernel_sqrt(term::TermHartree; kwargs...)
    vc_G = deepcopy(vec(term.poisson_green_coeffs))
    for i in 1:length(vc_G)
        vc_G[i] = sqrt(vc_G[i])
    end
    # Note that `real` here: if omitted, will result in high-frequency noise of even FFT grids
    real(G_to_r_matrix(term.basis) * Diagonal(vc_G) * r_to_G_matrix(term.basis))
end
=======
function apply_kernel(term::TermHartree, dρ; kwargs...)
    @assert term.basis.model.spin_polarization in (:none, :spinless, :collinear)
    dV = zero(dρ)
    dρtot = total_density(dρ)
    # note broadcast here: dV is 4D, and all its spin components get the same potential
    dV .= G_to_r(term.basis, term.poisson_green_coeffs .* r_to_G(term.basis, dρtot))
end
>>>>>>> fc9ccc92
<|MERGE_RESOLUTION|>--- conflicted
+++ resolved
@@ -83,16 +83,6 @@
     n_spin == 1 ? K : [K K; K K]
 end
 
-<<<<<<< HEAD
-function compute_kernel_sqrt(term::TermHartree; kwargs...)
-    vc_G = deepcopy(vec(term.poisson_green_coeffs))
-    for i in 1:length(vc_G)
-        vc_G[i] = sqrt(vc_G[i])
-    end
-    # Note that `real` here: if omitted, will result in high-frequency noise of even FFT grids
-    real(G_to_r_matrix(term.basis) * Diagonal(vc_G) * r_to_G_matrix(term.basis))
-end
-=======
 function apply_kernel(term::TermHartree, dρ; kwargs...)
     @assert term.basis.model.spin_polarization in (:none, :spinless, :collinear)
     dV = zero(dρ)
@@ -100,4 +90,3 @@
     # note broadcast here: dV is 4D, and all its spin components get the same potential
     dV .= G_to_r(term.basis, term.poisson_green_coeffs .* r_to_G(term.basis, dρtot))
 end
->>>>>>> fc9ccc92
