using SpecialFunctions
"""
Hartree term: for a decaying potential V the energy would be

1/2 ∫ρ(x)ρ(y)V(x-y) dxdy

with the integral on x in the unit cell and of y in the whole space.
For the Coulomb potential with periodic boundary conditions, this is rather

1/2 ∫ρ(x)ρ(y) G(x-y) dx dy

where G is the Green's function of the periodic Laplacian with zero
mean (-Δ G = sum_{R} 4π δ_R, integral of G zero on a unit cell).
"""
struct Hartree
    scaling_factor::Real  # to scale by an arbitrary factor (useful for exploration)
end
Hartree(; scaling_factor=1) = Hartree(scaling_factor)
(hartree::Hartree)(basis)   = TermHartree(basis, hartree.scaling_factor)
function Base.show(io::IO, hartree::Hartree)
    fac = isone(hartree.scaling_factor) ? "" : ", scaling_factor=$scaling_factor"
    print(io, "Hartree($fac)")
end

struct TermHartree <: TermNonlinear
    scaling_factor::Real  # scaling factor, absorbed into poisson_green_coeffs
    # Fourier coefficients of the Green's function of the periodic Poisson equation
    poisson_green_coeffs::AbstractArray
end
function TermHartree(basis::PlaneWaveBasis{T}, scaling_factor) where {T}
    # Solving the Poisson equation ΔV = -4π ρ in Fourier space
    # is multiplying elementwise by 4π / |G|^2.

    poisson_green_coeffs = 4T(π) ./ norm2.(G_vectors_cart(basis))
    GPUArraysCore.@allowscalar poisson_green_coeffs[1] = 0  # Compensating charge background => Zero DC

    enforce_real!(basis, poisson_green_coeffs)  # Symmetrize Fourier coeffs to have real iFFT
    poisson_green_coeffs = to_device(basis.architecture, poisson_green_coeffs)

    TermHartree(T(scaling_factor), T(scaling_factor) .* poisson_green_coeffs)
end

# a gaussian of exponent α and integral M
ρref_real(r::T, M=1, α=1, d=3) where {T} = M * exp(-T(1)/2 * (α*r)^2) / ((2T(π))^(T(d)/2)) * α^d
# solution of -ΔVref = 4π ρref
function Vref_real(r::T, M=1, α=1, d=3) where {T}
    if d == 3
        r == 0 && return M * 2 / sqrt(T(pi)) * α / sqrt(T(2))
        M * erf(α/sqrt(2)*r)/r
    elseif d == 1
        ## TODO find a way to compute this more stably when r >> 1
        res = M * (-2π*r*erf(α*r/sqrt(2)) - 2sqrt(2π)*exp(-α^2 * r^2/2)/α)
        res
    else
        error()
    end
end

one_hot(i) = Vec3{Bool}(j == i for j=1:3)
∂f∂α(f, α, r) = ForwardDiff.derivative(ε -> f(r + ε * one_hot(α)), zero(eltype(r)))

function get_center(basis, ρ)
    sumρ = sum(abs.(ρ))
    center = map(1:3) do α
        rα = [r[α] for r in r_vectors_cart(basis)]
        sum(rα .* abs.(ρ)) / sumρ
    end
    Vec3(center...)
end
function get_dipole(α, center, basis, ρ)
    rα = [r[α]-center[α] for r in r_vectors_cart(basis)]
    dot(rα, ρ) * basis.dvol
end
function get_variance(center, basis, ρ)
    rr = [sum(abs2, r-center) for r in r_vectors_cart(basis)]
    dot(rr, abs.(ρ)) * basis.dvol
end

@timing "ene_ops: hartree" function ene_ops(term::TermHartree, basis::PlaneWaveBasis{T},
                                            ψ, occupation; ρ, kwargs...) where {T}
    model = basis.model
    ρtot_real = total_density(ρ)
    ρtot_fourier = fft(basis, ρtot_real)
    pot_fourier = term.poisson_green_coeffs .* ρtot_fourier
    pot_real = irfft(basis, pot_fourier)

    # For isolated systems, the above does not compute a good potential (e.g. it assumes
    # zero DC component).
    # We correct it by solving -Δ V = 4πρ in two steps: we split ρ into ρref and ρ-ρref,
    # where ρref is a Gaussian has the same total charge as ρ.
    # We compute the first potential in real space (explicitly since ρref is known), and the
    # second (short-range) potential in Fourier space.
    # Compared to the usual scheme (ρref = 0), this results in a correction potential equal
    # to Vref computed in real space minus Vref computed in Fourier space
    if any(.!model.periodic)
        @assert all(.!model.periodic)
        # Determine center and width from density.
        # Strictly speaking, these computations should result in extra terms to guarantee
        # energy/ham consistency.
        center = get_center(basis, ρtot_real)
        ρref_11 = [ρref_real(norm(r - center), 1, 1, basis.model.n_dim) for r in r_vectors_cart(basis)]
        spread_11 = get_variance(center, basis, ρref_11)
        spread_ρ = get_variance(center, basis, ρtot_real)
        α = 1/sqrt(spread_ρ/spread_11)

        total_charge = sum(ρtot_real) .* basis.dvol
        ρrad_fun(r) = ρref_real(norm(r - center), 1, α, basis.model.n_dim)
        ρrad = ρrad_fun.(r_vectors_cart(basis))


        # At this point we've determined a gaussian of same width and center as the original.
        # Now we get the dipole moments of ρ and match them.
        ρders = [∂f∂α.(ρrad_fun, α, r_vectors_cart(basis)) for α=1:3]

        coeffs_ders = map(1:3) do α
            get_dipole(α, center, basis, ρtot_real) / get_dipole(α, center, basis, ρders[α])
        end
        ρref = total_charge * ρrad + sum([coeffs_ders[α]*ρders[α] for α=1:3])

<<<<<<< HEAD
        # Compute corresponding solution of -ΔVref = 4π ρref.
        Vref_rad_fun(r) = Vref_real(norm(r - center), model.n_electrons, α)
=======
        # compute corresponding solution of -ΔVref = 4π ρref
        Vref_rad_fun(r) = Vref_real(norm(r - center), 1, α, basis.model.n_dim)
>>>>>>> 2ea2e607
        Vref_rad = Vref_rad_fun.(r_vectors_cart(basis))
        Vref_ders = [∂f∂α.(Vref_rad_fun, α, r_vectors_cart(basis)) for α=1:3]
        Vref = total_charge * Vref_rad + sum([coeffs_ders[α]*Vref_ders[α] for α=1:3])

        # TODO possibly optimize FFTs here
        Vcorr_real = Vref - irfft(basis, term.poisson_green_coeffs .* fft(basis, ρref))
        Vcorr_fourier = fft(basis, Vcorr_real)
        pot_real .+= Vcorr_real
        pot_fourier .+= Vcorr_fourier
    end

    pot_fourier *= term.scaling_factor
    pot_real *= term.scaling_factor
    E = real(dot(pot_fourier, ρtot_fourier) / 2)

    ops = [RealSpaceMultiplication(basis, kpt, pot_real) for kpt in basis.kpoints]
    (; E, ops)
end

function compute_kernel(term::TermHartree, basis::PlaneWaveBasis; kwargs...)
    vc_G = term.poisson_green_coeffs
    # Note that `real` here: if omitted, will result in high-frequency noise of even FFT grids
    K = real(ifft_matrix(basis) * Diagonal(vec(vc_G)) * fft_matrix(basis))
    basis.model.n_spin_components == 1 ? K : [K K; K K]
end

function apply_kernel(term::TermHartree, basis::PlaneWaveBasis, δρ; kwargs...)
    δV = zero(δρ)
    δρtot = total_density(δρ)
    # note broadcast here: δV is 4D, and all its spin components get the same potential
    δV .= irfft(basis, term.poisson_green_coeffs .* fft(basis, δρtot))
end<|MERGE_RESOLUTION|>--- conflicted
+++ resolved
@@ -84,7 +84,7 @@
     pot_fourier = term.poisson_green_coeffs .* ρtot_fourier
     pot_real = irfft(basis, pot_fourier)
 
-    # For isolated systems, the above does not compute a good potential (e.g. it assumes
+    # For isolated systems, the above does not compute a good potential (e.g., it assumes
     # zero DC component).
     # We correct it by solving -Δ V = 4πρ in two steps: we split ρ into ρref and ρ-ρref,
     # where ρref is a Gaussian has the same total charge as ρ.
@@ -117,13 +117,8 @@
         end
         ρref = total_charge * ρrad + sum([coeffs_ders[α]*ρders[α] for α=1:3])
 
-<<<<<<< HEAD
         # Compute corresponding solution of -ΔVref = 4π ρref.
-        Vref_rad_fun(r) = Vref_real(norm(r - center), model.n_electrons, α)
-=======
-        # compute corresponding solution of -ΔVref = 4π ρref
         Vref_rad_fun(r) = Vref_real(norm(r - center), 1, α, basis.model.n_dim)
->>>>>>> 2ea2e607
         Vref_rad = Vref_rad_fun.(r_vectors_cart(basis))
         Vref_ders = [∂f∂α.(Vref_rad_fun, α, r_vectors_cart(basis)) for α=1:3]
         Vref = total_charge * Vref_rad + sum([coeffs_ders[α]*Vref_ders[α] for α=1:3])
