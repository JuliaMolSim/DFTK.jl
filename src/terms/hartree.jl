--- conflicted
+++ resolved
@@ -39,14 +39,10 @@
         sum_charges = sum(charge_ionic, model.atoms)
         @assert sum_charges == model.n_electrons
     end
-<<<<<<< HEAD
     poisson_green_coeffs[1:1,1:1,1:1] .= zero(similar(G_vectors(basis), T, 1,1,1))
     ## Hackish way to do the following
     # poisson_green_coeffs[1] = 0  # Compensating charge background => Zero DC
-=======
-    poisson_green_coeffs[1] = 0  # Compensating charge background => Zero DC
     force_real!(basis, poisson_green_coeffs)  # Symmetrize Fourier coeffs to have real iFFT
->>>>>>> 3448b533
 
     TermHartree(T(scaling_factor), T(scaling_factor) .* poisson_green_coeffs)
 end
