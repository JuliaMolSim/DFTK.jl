"""
Kinetic energy: 1/2 sum_n f_n ∫ |∇ψn|^2 * blowup(-i∇Ψ).
"""
Base.@kwdef struct Kinetic{F}
    scaling_factor::Real = 1
    blowup::F = BlowupIdentity()  # Blow-up to smooth energy bands.
end

(kin::Kinetic)(basis) = TermKinetic(basis, kin.scaling_factor, kin.blowup)
function Base.show(io::IO, kin::Kinetic)
    bup = kin.blowup isa BlowupIdentity ? "" : ", blowup=$(kin.blowup)"
    fac = isone(kin.scaling_factor) ? "" : ", scaling_factor=$(kin.scaling_factor)"
    print(io, "Kinetic($bup$fac)")
end

struct TermKinetic <: Term
    scaling_factor::Real  # scaling factor, absorbed into kinetic_energies
    # kinetic energies 1/2(k+G)^2 *blowup(|k+G|, Ecut) for each k-point.
    kinetic_energies::Vector{<:AbstractVector}
end
function TermKinetic(basis::PlaneWaveBasis{T}, scaling_factor, blowup) where {T}
    function build_kin(Gs, Ecut)
        map(Gs) do Gk
            T(scaling_factor) * sum(abs2, Gk) / 2 * blowup(norm(Gk), Ecut)
        end
    end
    kinetic_energies = [build_kin(Gplusk_vectors_cart(basis, kpt), basis.Ecut)
                        for kpt in basis.kpoints]
    TermKinetic(T(scaling_factor), kinetic_energies)
end

@timing "ene_ops: kinetic" function ene_ops(term::TermKinetic, basis::PlaneWaveBasis{T},
                                            ψ, occupation; kwargs...) where {T}
    ops = [FourierMultiplication(basis, kpoint, term.kinetic_energies[ik])
           for (ik, kpoint) in enumerate(basis.kpoints)]
<<<<<<< HEAD
    isnothing(ψ) && return (E=T(Inf), ops=ops)
    occ = [Array(oc) for oc in occ]  # GPU computation only: put the occupations back on CPU
=======
    if isnothing(ψ) || isnothing(occupation)
        return (E=T(Inf), ops=ops)
    end
>>>>>>> 3ce3b2c5

    E = zero(T)
    for (ik, ψk) in enumerate(ψ)
        for iband = 1:size(ψk, 2)
            ψnk = @views ψk[:, iband]
            E += (basis.kweights[ik] * occupation[ik][iband]
                  * real(dot(ψnk, Diagonal(term.kinetic_energies[ik]), ψnk)))
        end
    end
    E = mpi_sum(E, basis.comm_kpts)

    (E=E, ops=ops)
end


"""
Default blow-up corresponding to the standard kinetic energies.
"""
struct BlowupIdentity end
(blowup::BlowupIdentity)(x, Ecut) = one(x)


"""
Blow-up function as proposed in [REF paper Cancès, Hassan, Vidal to be submitted]
The blow-up order of the function is fixed to ensure C^2 regularity of the energies bands
away from crossings and Lipschitz continuity at crossings.
"""
struct BlowupCHV end
function (blowup::BlowupCHV)(y::T, Ecut) where {T}
    Ekin = y^2 / 2
    x = y / √(2Ecut)  # x in [0,1]
    x1, x2 = T(0.85), T(0.90)  # Interval of interpolation

    # Define blow-up part
    Ca_opt = 0.013952310177257383  # optimized to best match the x->x^2 curve
    blowup_part(x) = Ca_opt / (1-x)^2

    if (0 ≤ x < x1)
        return one(T)
    elseif (x1 ≤ x < x2) # smooth interpolation between 1 and blowup_part
        f(x::T) = iszero(x) ? zero(T) : exp(-1 / x)
        smooth_step(x) = f((x-x1)/(x2-x1)) / (f((x-x1)/(x2-x1)) + f(1 - (x-x1)/(x2-x1)))
        return (Ecut/Ekin) * ((1-smooth_step(x)) * x^2 + smooth_step(x) * blowup_part(x))
    else
        return (Ecut/Ekin) * blowup_part(x)
    end
end


"""
Blow-up function as used in Abinit.
"""
Base.@kwdef struct BlowupAbinit
    Ecutsm::Float64 = 0.5  # Recommended value in Abinit documentation
end
function (blowup::BlowupAbinit)(y::T, Ecut) where {T}
    Ekin   = y^2/2
    Ecutsm = Ecut * blowup.Ecutsm
    @assert Ecutsm < Ecut

    if y ≤ sqrt(2 * (Ecut - Ecutsm))
        return one(T)
    else
        x = (Ecut - Ekin) / Ecutsm
        1/(x^2 * (3 + x - 6x^2 + 3x^2))
    end
end<|MERGE_RESOLUTION|>--- conflicted
+++ resolved
@@ -33,14 +33,10 @@
                                             ψ, occupation; kwargs...) where {T}
     ops = [FourierMultiplication(basis, kpoint, term.kinetic_energies[ik])
            for (ik, kpoint) in enumerate(basis.kpoints)]
-<<<<<<< HEAD
-    isnothing(ψ) && return (E=T(Inf), ops=ops)
-    occ = [Array(oc) for oc in occ]  # GPU computation only: put the occupations back on CPU
-=======
     if isnothing(ψ) || isnothing(occupation)
         return (E=T(Inf), ops=ops)
     end
->>>>>>> 3ce3b2c5
+    occupation = map(Array, occupation)  # GPU computation only: put the occupations back on CPU
 
     E = zero(T)
     for (ik, ψk) in enumerate(ψ)
