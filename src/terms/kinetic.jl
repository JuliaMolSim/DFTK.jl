"""
Kinetic energy: 1/2 sum_n f_n ∫ |∇ψn|^2 * blowup(-i∇Ψ).
"""
Base.@kwdef struct Kinetic{F}
    scaling_factor::Real = 1
    blowup::F = BlowupIdentity()  # Blow-up to smooth energy bands.
end

(kin::Kinetic)(basis) = TermKinetic(basis, kin.scaling_factor, kin.blowup)
function Base.show(io::IO, kin::Kinetic)
<<<<<<< HEAD
    fac = isone(kin.scaling_factor) ? "" : "scaling_factor=$(kin.scaling_factor)"
    print(io, "Kinetic($fac)")
=======
    bup = kin.blowup isa BlowupIdentity ? "" : ", blowup=$(kin.blowup)"
    fac = isone(kin.scaling_factor) ? "" : ", scaling_factor=$(kin.scaling_factor)"
    print(io, "Kinetic($bup$fac)")
>>>>>>> cb791f98
end

struct TermKinetic <: Term
    scaling_factor::Real  # scaling factor, absorbed into kinetic_energies
    # kinetic energies 1/2(k+G)^2 *blowup(|k+G|, Ecut) for each k-point.
    kinetic_energies::Vector{<:AbstractVector}
end
function TermKinetic(basis::PlaneWaveBasis{T}, scaling_factor, blowup) where {T}
    kinetic_energies = [kinetic_energy(blowup, scaling_factor, basis.Ecut,
                                       Gplusk_vectors_cart(basis, kpt))
                        for kpt in basis.kpoints]
    TermKinetic(T(scaling_factor), kinetic_energies)
end

function kinetic_energy(blowup, scaling_factor, Ecut, q::AbstractArray{Vec3{T}}) where {T}
    map(q) do qk
        T(scaling_factor) * norm2(qk) / 2 * blowup(norm(qk), Ecut)
    end
end
function kinetic_energy(kin::Kinetic, Ecut, q)
    kinetic_energy(kin.blowup, kin.scaling_factor, Ecut, q)
end

@timing "ene_ops: kinetic" function ene_ops(term::TermKinetic, basis::PlaneWaveBasis{T},
                                            ψ, occupation; kwargs...) where {T}
    ops = [FourierMultiplication(basis, kpoint, term.kinetic_energies[ik])
           for (ik, kpoint) in enumerate(basis.kpoints)]
    if isnothing(ψ) || isnothing(occupation)
        return (; E=T(Inf), ops)
    end
    occupation = [to_cpu(occk) for occk in occupation]

    E = zero(T)
    for (ik, ψk) in enumerate(ψ)
        for iband = 1:size(ψk, 2)
            ψnk = @views ψk[:, iband]
            E += (basis.kweights[ik] * occupation[ik][iband]
                  * real(dot(ψnk, Diagonal(term.kinetic_energies[ik]), ψnk)))
        end
    end
    E = mpi_sum(E, basis.comm_kpts)

    (; E, ops)
end


"""
Default blow-up corresponding to the standard kinetic energies.
"""
struct BlowupIdentity end
(blowup::BlowupIdentity)(x, Ecut) = one(x)


"""
Blow-up function as proposed in https://arxiv.org/abs/2210.00442
The blow-up order of the function is fixed to ensure C^2 regularity of the energies bands
away from crossings and Lipschitz continuity at crossings.
"""
struct BlowupCHV end
function (blowup::BlowupCHV)(y::T, Ecut) where {T}
    Ekin = y^2 / 2
    x = y / √(2Ecut)  # x in [0,1]
    x1, x2 = T(0.85), T(0.90)  # Interval of interpolation

    # Define blow-up part
    Ca_opt = 0.013952310177257383  # optimized to best match the x->x^2 curve
    blowup_part(x) = Ca_opt / (1-x)^2

    if (0 ≤ x < x1)
        return one(T)
    elseif (x1 ≤ x < x2) # smooth interpolation between 1 and blowup_part
        f(x::T) = iszero(x) ? zero(T) : exp(-1 / x)
        smooth_step(x) = f((x-x1)/(x2-x1)) / (f((x-x1)/(x2-x1)) + f(1 - (x-x1)/(x2-x1)))
        return (Ecut/Ekin) * ((1-smooth_step(x)) * x^2 + smooth_step(x) * blowup_part(x))
    else
        return (Ecut/Ekin) * blowup_part(x)
    end
end


"""
Blow-up function as used in Abinit.
"""
Base.@kwdef struct BlowupAbinit
    Ecutsm::Float64 = 0.5  # Recommended value in Abinit documentation
end
function (blowup::BlowupAbinit)(y::T, Ecut) where {T}
    Ekin   = y^2/2
    Ecutsm = Ecut * blowup.Ecutsm
    @assert Ecutsm < Ecut

    if y ≤ sqrt(2 * (Ecut - Ecutsm))
        return one(T)
    else
        x = (Ecut - Ekin) / Ecutsm
        1/(x^2 * (3 + x - 6x^2 + 3x^2))
    end
end<|MERGE_RESOLUTION|>--- conflicted
+++ resolved
@@ -8,14 +8,9 @@
 
 (kin::Kinetic)(basis) = TermKinetic(basis, kin.scaling_factor, kin.blowup)
 function Base.show(io::IO, kin::Kinetic)
-<<<<<<< HEAD
-    fac = isone(kin.scaling_factor) ? "" : "scaling_factor=$(kin.scaling_factor)"
-    print(io, "Kinetic($fac)")
-=======
     bup = kin.blowup isa BlowupIdentity ? "" : ", blowup=$(kin.blowup)"
     fac = isone(kin.scaling_factor) ? "" : ", scaling_factor=$(kin.scaling_factor)"
     print(io, "Kinetic($bup$fac)")
->>>>>>> cb791f98
 end
 
 struct TermKinetic <: Term
