## Local potentials. Can be provided from external potentials, or from `model.atoms`.

# a local potential term. Must have the field `potential_values`, storing the
# potential in real space on the grid. If the potential is different in the α and β
# components then it should be a 4d-array with the last axis running over the
# two spin components.
abstract type TermLocalPotential <: Term end

@timing "ene_ops: local" function ene_ops(term::TermLocalPotential,
                                          basis::PlaneWaveBasis{T}, ψ, occupation;
                                          kwargs...) where {T}
    potview(data, spin) = ndims(data) == 4 ? (@view data[:, :, :, spin]) : data
    ops = [RealSpaceMultiplication(basis, kpt, potview(term.potential_values, kpt.spin))
           for kpt in basis.kpoints]
    if :ρ in keys(kwargs)
        E = sum(total_density(kwargs[:ρ]) .* term.potential_values) * basis.dvol
    else
        E = T(Inf)
    end

    (E=E, ops=ops)
end

## External potentials

struct TermExternal <: TermLocalPotential
    potential_values::AbstractArray
end

"""
External potential from an analytic function `V` (in cartesian coordinates).
No low-pass filtering is performed.
"""
struct ExternalFromReal
    potential::Function
end

function (external::ExternalFromReal)(basis::PlaneWaveBasis{T}) where {T}
    pot_real = external.potential.(r_vectors_cart(basis))
    TermExternal(convert_dual.(T, pot_real))
end

"""
External potential from the (unnormalized) Fourier coefficients `V(G)`
G is passed in cartesian coordinates
"""
struct ExternalFromFourier
    potential::Function
end
function (external::ExternalFromFourier)(basis::PlaneWaveBasis{T}) where {T}
    unit_cell_volume = basis.model.unit_cell_volume
    pot_fourier = map(G_vectors_cart(basis)) do G
        convert_dual(complex(T), external.potential(G) / sqrt(unit_cell_volume))
    end
    enforce_real!(basis, pot_fourier)  # Symmetrize Fourier coeffs to have real iFFT
    TermExternal(irfft(basis, pot_fourier))
end



## Atomic local potential

struct TermAtomicLocal{AT} <: TermLocalPotential
    potential_values::AT
end

"""
Atomic local potential defined by `model.atoms`.
"""
struct AtomicLocal end
function (::AtomicLocal)(basis::PlaneWaveBasis{T}) where {T}
<<<<<<< HEAD
<<<<<<< HEAD
    model = basis.model
=======
>>>>>>> b7ed8590 (Inlining)
=======
>>>>>>> b7ed8590
    # pot_fourier is <e_G|V|e_G'> expanded in a basis of e_{G-G'}
    # Since V is a sum of radial functions located at atomic
    # positions, this involves a form factor (`local_potential_fourier`)
    # and a structure factor e^{-i G·r}
    model = basis.model
    G_frac = G_vectors(basis)
    G_cart = G_vectors_cart(basis)

    form_factors = Dict{Tuple{Int,T},T}()
    pot_fourier = Array{Complex{T}, 3}(undef, size(G_frac))
    for (iG, G) in enumerate(G_frac)
        q = norm(G_cart[iG])
        pot = sum(enumerate(model.atom_groups)) do (igroup, group)
            form_factor = get!(form_factors, (igroup, q)) do
                local_potential_fourier(model.atoms[first(group)], q)
            end
            structure_factor = sum(r -> cis2pi(-dot(G, r)), view(model.positions, group))
            form_factor * structure_factor
        end
        pot_fourier[iG] = pot / sqrt(model.unit_cell_volume)
    end
<<<<<<< HEAD
    enforce_real!(basis, pot_fourier) # Symmetrize Fourier coeffs to have real iFFT
=======
    force_real!(basis, pot_fourier) # Symmetrize Fourier coeffs to have real iFFT
>>>>>>> b7ed8590
    
    pot_real = irfft(basis, pot_fourier)
    TermAtomicLocal(pot_real)
end

@timing "forces: local" function compute_forces(::TermAtomicLocal, basis::PlaneWaveBasis{TT},
                                                ψ, occupation; ρ, kwargs...) where {TT}
    T = promote_type(TT, real(eltype(ψ[1])))
    model = basis.model
    recip_lattice = model.recip_lattice
    ρ_fourier = fft(basis, total_density(ρ))

    # energy = sum of form_factor(G) * struct_factor(G) * rho(G)
    # where struct_factor(G) = e^{-i G·r}
    forces = [zero(Vec3{T}) for _ in 1:length(model.positions)]
    for group in model.atom_groups
        element = model.atoms[first(group)]
        form_factors = [Complex{T}(local_potential_fourier(element, norm(G)))
                        for G in G_vectors_cart(basis)]
        for idx in group
            r = model.positions[idx]
            forces[idx] = _force_local_internal(basis, ρ_fourier, form_factors, r)
        end
    end
    forces
end

# function barrier to work around various type instabilities
function _force_local_internal(basis, ρ_fourier, form_factors, r)
    T = real(eltype(ρ_fourier))
    f = zero(Vec3{T})
    for (iG, G) in enumerate(G_vectors(basis))
        f -= real(conj(ρ_fourier[iG])
                  .* form_factors[iG]
                  .* cis2pi(-dot(G, r))
                  .* (-2T(π)) .* G .* im
                  ./ sqrt(basis.model.unit_cell_volume))
    end
    f
end<|MERGE_RESOLUTION|>--- conflicted
+++ resolved
@@ -69,13 +69,6 @@
 """
 struct AtomicLocal end
 function (::AtomicLocal)(basis::PlaneWaveBasis{T}) where {T}
-<<<<<<< HEAD
-<<<<<<< HEAD
-    model = basis.model
-=======
->>>>>>> b7ed8590 (Inlining)
-=======
->>>>>>> b7ed8590
     # pot_fourier is <e_G|V|e_G'> expanded in a basis of e_{G-G'}
     # Since V is a sum of radial functions located at atomic
     # positions, this involves a form factor (`local_potential_fourier`)
@@ -97,11 +90,7 @@
         end
         pot_fourier[iG] = pot / sqrt(model.unit_cell_volume)
     end
-<<<<<<< HEAD
     enforce_real!(basis, pot_fourier) # Symmetrize Fourier coeffs to have real iFFT
-=======
-    force_real!(basis, pot_fourier) # Symmetrize Fourier coeffs to have real iFFT
->>>>>>> b7ed8590
     
     pot_real = irfft(basis, pot_fourier)
     TermAtomicLocal(pot_real)
