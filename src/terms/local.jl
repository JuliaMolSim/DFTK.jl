--- conflicted
+++ resolved
@@ -86,13 +86,8 @@
         end
         pot / sqrt(model.unit_cell_volume)
     end
-<<<<<<< HEAD
     # GPU computation only : build the potential values on CPU then offload them to GPU
-    pot_real = G_to_r(basis, convert(array_type(basis),pot_fourier))
-=======
-
-    pot_real = ifft(basis, pot_fourier)
->>>>>>> b83c3cc3
+    pot_real = ifft(basis, convert(array_type(basis),pot_fourier))
     TermAtomicLocal(pot_real)
 end
 
