## Local potentials. Can be provided from external potentials, or from `model.atoms`.

# a local potential term. Must have the field `potential_values`, storing the
# potential in real space on the grid. If the potential is different in the α and β
# components then it should be a 4d-array with the last axis running over the
# two spin components.
abstract type TermLocalPotential <: Term end

@timing "ene_ops: local" function ene_ops(term::TermLocalPotential,
                                          basis::PlaneWaveBasis{T}, ψ, occupation;
                                          kwargs...) where {T}
    potview(data, spin) = ndims(data) == 4 ? (@view data[:, :, :, spin]) : data
    ops = [RealSpaceMultiplication(basis, kpt, potview(term.potential_values, kpt.spin))
           for kpt in basis.kpoints]
    if :ρ in keys(kwargs)
        E = sum(total_density(kwargs[:ρ]) .* term.potential_values) * basis.dvol
    else
        E = T(Inf)
    end

    (E=E, ops=ops)
end

## External potentials

struct TermExternal <: TermLocalPotential
    potential_values::AbstractArray
end

"""
External potential from an analytic function `V` (in cartesian coordinates).
No low-pass filtering is performed.
"""
struct ExternalFromReal
    potential::Function
end

function (external::ExternalFromReal)(basis::PlaneWaveBasis{T}) where {T}
    pot_real = external.potential.(r_vectors_cart(basis))
    TermExternal(convert_dual.(T, pot_real))
end

"""
External potential from the (unnormalized) Fourier coefficients `V(G)`
G is passed in cartesian coordinates
"""
struct ExternalFromFourier
    potential::Function
end
function (external::ExternalFromFourier)(basis::PlaneWaveBasis{T}) where {T}
    unit_cell_volume = basis.model.unit_cell_volume
    pot_fourier = map(G_vectors_cart(basis)) do G
        convert_dual(complex(T), external.potential(G) / sqrt(unit_cell_volume))
    end
    enforce_real!(basis, pot_fourier)  # Symmetrize Fourier coeffs to have real iFFT
    TermExternal(irfft(basis, pot_fourier))
end



## Atomic local potential

struct TermAtomicLocal{AT} <: TermLocalPotential
    potential_values::AT
end

"""
Atomic local potential defined by `model.atoms`.
"""
struct AtomicLocal end
function (::AtomicLocal)(basis::PlaneWaveBasis{T}) where {T}
    model = basis.model
    # pot_fourier is <e_G|V|e_G'> expanded in a basis of e_{G-G'}
    # Since V is a sum of radial functions located at atomic
    # positions, this involves a form factor (`local_potential_fourier`)
    # and a structure factor e^{-i G·r}

    # GPU computation only : put the Gs on CPU for compatibility with the
    # pseudopotentials which are not isbits
    Gs = Array(G_vectors(basis))

    pot_fourier = map(Gs) do G
        pot = sum(model.atom_groups) do group
            element = model.atoms[first(group)]
            form_factor::T = local_potential_fourier(element, norm(model.recip_lattice * G))
            form_factor * sum(cis2pi(-dot(G, r)) for r in @view model.positions[group])
        end
        pot / sqrt(model.unit_cell_volume)
    end
<<<<<<< HEAD
    force_real!(basis, pot_fourier)  # Symmetrize Fourier coeffs to have real iFFT
    # GPU computation only : build the potential values on CPU then offload them to GPU
    pot_real = irfft(basis, convert(array_type(basis), pot_fourier))
=======
    enforce_real!(basis, pot_fourier)  # Symmetrize Fourier coeffs to have real iFFT
>>>>>>> 2a41de91

    TermAtomicLocal(pot_real)
end

@timing "forces: local" function compute_forces(::TermAtomicLocal, basis::PlaneWaveBasis{TT},
                                                ψ, occupation; ρ, kwargs...) where {TT}
    T = promote_type(TT, real(eltype(ψ[1])))
    model = basis.model
    recip_lattice = model.recip_lattice
    ρ_fourier = fft(basis, total_density(ρ))

    # energy = sum of form_factor(G) * struct_factor(G) * rho(G)
    # where struct_factor(G) = e^{-i G·r}
    forces = [zero(Vec3{T}) for _ in 1:length(model.positions)]
    for group in model.atom_groups
        element = model.atoms[first(group)]
        form_factors = [Complex{T}(local_potential_fourier(element, norm(G)))
                        for G in G_vectors_cart(basis)]
        for idx in group
            r = model.positions[idx]
            forces[idx] = _force_local_internal(basis, ρ_fourier, form_factors, r)
        end
    end
    forces
end

# function barrier to work around various type instabilities
function _force_local_internal(basis, ρ_fourier, form_factors, r)
    T = real(eltype(ρ_fourier))
    f = zero(Vec3{T})
    for (iG, G) in enumerate(G_vectors(basis))
        f -= real(conj(ρ_fourier[iG])
                  .* form_factors[iG]
                  .* cis2pi(-dot(G, r))
                  .* (-2T(π)) .* G .* im
                  ./ sqrt(basis.model.unit_cell_volume))
    end
    f
end<|MERGE_RESOLUTION|>--- conflicted
+++ resolved
@@ -87,13 +87,9 @@
         end
         pot / sqrt(model.unit_cell_volume)
     end
-<<<<<<< HEAD
-    force_real!(basis, pot_fourier)  # Symmetrize Fourier coeffs to have real iFFT
+    enforce_real!(basis, pot_fourier)  # Symmetrize Fourier coeffs to have real iFFT
     # GPU computation only : build the potential values on CPU then offload them to GPU
     pot_real = irfft(basis, convert(array_type(basis), pot_fourier))
-=======
-    enforce_real!(basis, pot_fourier)  # Symmetrize Fourier coeffs to have real iFFT
->>>>>>> 2a41de91
 
     TermAtomicLocal(pot_real)
 end
