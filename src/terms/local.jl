## Local potentials. Can be provided from external potentials, or from `model.atoms`.

# a local potential term. Must have the field `potential_values`, storing the
# potential in real space on the grid. If the potential is different in the α and β
# components then it should be a 4d-array with the last axis running over the
# two spin components.
abstract type TermLocalPotential <: Term end

@timing "ene_ops: local" function ene_ops(term::TermLocalPotential,
                                          basis::PlaneWaveBasis{T}, ψ, occ; kwargs...) where {T}
    potview(data, spin) = ndims(data) == 4 ? (@view data[:, :, :, spin]) : data
    ops = [RealSpaceMultiplication(basis, kpt, potview(term.potential_values, kpt.spin))
           for kpt in basis.kpoints]
    if :ρ in keys(kwargs)
        E = sum(total_density(kwargs[:ρ]) .* term.potential_values) * basis.dvol
    else
        E = T(Inf)
    end

    (E=E, ops=ops)
end

## External potentials

struct TermExternal <: TermLocalPotential
    potential_values::AbstractArray
end

"""
External potential from an analytic function `V` (in cartesian coordinates).
No low-pass filtering is performed.
"""
struct ExternalFromReal
    potential::Function
end

function (external::ExternalFromReal)(basis::PlaneWaveBasis{T}) where {T}
    pot_real = external.potential.(r_vectors_cart(basis))
    TermExternal(convert_dual.(T, pot_real))
end

"""
External potential from the (unnormalized) Fourier coefficients `V(G)`
G is passed in cartesian coordinates
"""
struct ExternalFromFourier
    potential::Function
end
function (external::ExternalFromFourier)(basis::PlaneWaveBasis{T}) where {T}
    unit_cell_volume = basis.model.unit_cell_volume
    pot_fourier = map(G_vectors_cart(basis)) do G
        convert_dual(complex(T), external.potential(G) / sqrt(unit_cell_volume))
    end
    TermExternal(G_to_r(basis, pot_fourier))
end



## Atomic local potential

struct TermAtomicLocal{AT} <: TermLocalPotential
    potential_values::AT
end

"""
Atomic local potential defined by `model.atoms`.
"""
struct AtomicLocal end
function (::AtomicLocal)(basis::PlaneWaveBasis{T}) where {T}
    model = basis.model

    # pot_fourier is <e_G|V|e_G'> expanded in a basis of e_{G-G'}
    # Since V is a sum of radial functions located at atomic
    # positions, this involves a form factor (`local_potential_fourier`)
    # and a structure factor e^{-i G·r}

<<<<<<< HEAD
    pot_fourier = zeros(Complex{T}, basis.fft_size)
    time1 = time()
    preNorm = (G -> model.recip_lattice * G).(G_vectors(basis))
    for (iG, G) in enumerate(G_vectors(basis))
        if G[1:2] == [-1,-1]
            # @show @__LINE__, iG, G, time()-time1
            time1 = time()
        end
        pot = zero(T)
        for (elem, positions) in model.atoms
            # form_factor::T = local_potential_fourier(elem, norm(model.recip_lattice * G))
            form_factor::T = local_potential_fourier(elem, preNorm[iG])
            for r in positions
                pot += cis(-2T(π) * dot(G, r)) * form_factor
            end
=======
    pot_fourier = map(G_vectors(basis)) do G
        pot = sum(model.atom_groups) do group
            element = model.atoms[first(group)]
            form_factor::T = local_potential_fourier(element, norm(model.recip_lattice * G))
            form_factor * sum(cis2pi(-dot(G, r)) for r in @view model.positions[group])
>>>>>>> a2191e4d
        end
        pot / sqrt(model.unit_cell_volume)
    end

    pot_real = G_to_r(basis, pot_fourier)
    TermAtomicLocal(pot_real)
end

@timing "forces: local" function compute_forces(::TermAtomicLocal, basis::PlaneWaveBasis{TT},
                                                ψ, occupation; ρ, kwargs...) where TT
    T = promote_type(TT, real(eltype(ψ[1])))
    model = basis.model
    recip_lattice = model.recip_lattice
    ρ_fourier = r_to_G(basis, total_density(ρ))

    # energy = sum of form_factor(G) * struct_factor(G) * rho(G)
    # where struct_factor(G) = e^{-i G·r}
    forces = [zero(Vec3{T}) for _ in 1:length(model.positions)]
    for group in model.atom_groups
        element = model.atoms[first(group)]
        form_factors = [Complex{T}(local_potential_fourier(element, norm(G)))
                        for G in G_vectors_cart(basis)]
        for idx in group
            r = model.positions[idx]
            forces[idx] = _force_local_internal(basis, ρ_fourier, form_factors, r)
        end
    end
    forces
end

# function barrier to work around various type instabilities
function _force_local_internal(basis, ρ_fourier, form_factors, r)
    T = real(eltype(ρ_fourier))
    f = zero(Vec3{T})
    for (iG, G) in enumerate(G_vectors(basis))
        f -= real(conj(ρ_fourier[iG])
                  .* form_factors[iG]
                  .* cis2pi(-dot(G, r))
                  .* (-2T(π)) .* G .* im
                  ./ sqrt(basis.model.unit_cell_volume))
    end
    f
end<|MERGE_RESOLUTION|>--- conflicted
+++ resolved
@@ -74,29 +74,11 @@
     # positions, this involves a form factor (`local_potential_fourier`)
     # and a structure factor e^{-i G·r}
 
-<<<<<<< HEAD
-    pot_fourier = zeros(Complex{T}, basis.fft_size)
-    time1 = time()
-    preNorm = (G -> model.recip_lattice * G).(G_vectors(basis))
-    for (iG, G) in enumerate(G_vectors(basis))
-        if G[1:2] == [-1,-1]
-            # @show @__LINE__, iG, G, time()-time1
-            time1 = time()
-        end
-        pot = zero(T)
-        for (elem, positions) in model.atoms
-            # form_factor::T = local_potential_fourier(elem, norm(model.recip_lattice * G))
-            form_factor::T = local_potential_fourier(elem, preNorm[iG])
-            for r in positions
-                pot += cis(-2T(π) * dot(G, r)) * form_factor
-            end
-=======
     pot_fourier = map(G_vectors(basis)) do G
         pot = sum(model.atom_groups) do group
             element = model.atoms[first(group)]
             form_factor::T = local_potential_fourier(element, norm(model.recip_lattice * G))
             form_factor * sum(cis2pi(-dot(G, r)) for r in @view model.positions[group])
->>>>>>> a2191e4d
         end
         pot / sqrt(model.unit_cell_volume)
     end
