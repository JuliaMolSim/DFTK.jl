### Linear operators operating on quantities in real or fourier space
# This is the optimized low-level interface. Use the functions in Hamiltonian for high-level usage

"""
Linear operators that act on tuples (real, fourier)
The main entry point is `apply!(out, op, in)` which performs the operation `out += op*in`
where `out` and `in` are named tuples `(; real, fourier)`.
They also implement `mul!` and `Matrix(op)` for exploratory use.
"""
abstract type RealFourierOperator end
# RealFourierOperator contain fields `basis` and `kpoint`

# Unoptimized fallback, intended for exploratory use only.
# For performance, call through Hamiltonian which saves FFTs.
function LinearAlgebra.mul!(Hψ::AbstractVector, op::RealFourierOperator, ψ::AbstractVector)
    ψ_real = ifft(op.basis, op.kpoint, ψ)
    Hψ_fourier = similar(ψ)
    Hψ_real = similar(ψ_real)
    Hψ_fourier .= 0
    Hψ_real .= 0
    apply!((; real=Hψ_real, fourier=Hψ_fourier),
           op,
           (; real=ψ_real, fourier=ψ))
    Hψ .= Hψ_fourier .+ fft(op.basis, op.kpoint, Hψ_real)
    Hψ
end
function LinearAlgebra.mul!(Hψ::AbstractMatrix, op::RealFourierOperator, ψ::AbstractMatrix)
    @views for i = 1:size(ψ, 2)
        mul!(Hψ[:, i], op, ψ[:, i])
    end
    Hψ
end
Base.:*(op::RealFourierOperator, ψ) = mul!(similar(ψ), op, ψ)

"""
Noop operation: don't do anything.
Useful for energy terms that don't depend on the orbitals at all (eg nuclei-nuclei interaction).
"""
struct NoopOperator{T <: Real} <: RealFourierOperator
    basis::PlaneWaveBasis{T}
    kpoint::Kpoint{T}
end
apply!(Hψ, op::NoopOperator, ψ) = nothing
function Base.Matrix(op::NoopOperator)
    n_Gk = length(G_vectors(op.basis, op.kpoint))
    zeros_like(G_vectors(op.basis), eltype(op.basis), n_Gk, n_Gk)
end

"""
Real space multiplication by a potential:
```math
(Hψ)(r) = V(r) ψ(r).
```
"""
struct RealSpaceMultiplication{T <: Real, AT <: AbstractArray} <: RealFourierOperator
    basis::PlaneWaveBasis{T}
    kpoint::Kpoint{T}
    potential::AT
end
function apply!(Hψ, op::RealSpaceMultiplication, ψ)
    Hψ.real .+= op.potential .* ψ.real
end
function Base.Matrix(op::RealSpaceMultiplication)
    # V(G, G') = <eG|V|eG'> = 1/sqrt(Ω) <e_{G-G'}|V>
    pot_fourier = fft(op.basis, op.potential)
    n_G = length(G_vectors(op.basis, op.kpoint))
    H = zeros(complex(eltype(op.basis)), n_G, n_G)
    for (j, G′) in enumerate(G_vectors(op.basis, op.kpoint))
        for (i, G) in enumerate(G_vectors(op.basis, op.kpoint))
            # G_vectors(basis)[ind_ΔG] = G - G'
            ind_ΔG = index_G_vectors(op.basis, G - G′)
            if isnothing(ind_ΔG)
                error("For full matrix construction, the FFT size must be " *
                      "large enough so that Hamiltonian applications are exact")
            end
            H[i, j] = pot_fourier[ind_ΔG] / sqrt(op.basis.model.unit_cell_volume)
        end
    end
    H
end

@doc raw"""
Fourier space multiplication, like a kinetic energy term:
```math
(Hψ)(G) = {\rm multiplier}(G) ψ(G).
```
"""
struct FourierMultiplication{T <: Real, AT <: AbstractArray} <: RealFourierOperator
    basis::PlaneWaveBasis{T}
    kpoint::Kpoint{T}
    multiplier::AT
end
function apply!(Hψ, op::FourierMultiplication, ψ)
    Hψ.fourier .+= op.multiplier .* ψ.fourier
end
Base.Matrix(op::FourierMultiplication) = Array(Diagonal(op.multiplier))

"""
Nonlocal operator in Fourier space in Kleinman-Bylander format,
defined by its projectors P matrix and coupling terms D:
Hψ = PDP' ψ.
"""
struct NonlocalOperator{T <: Real, PT, DT} <: RealFourierOperator
    basis::PlaneWaveBasis{T}
    kpoint::Kpoint{T}
    # not typed, can be anything that supports PDP'ψ
    P::PT
    D::DT
end
function apply!(Hψ, op::NonlocalOperator, ψ)
    mul!(Hψ.fourier, op.P, (op.D * (op.P' * ψ.fourier)), 1, 1)
end
Base.Matrix(op::NonlocalOperator) = op.P * op.D * op.P'

"""
Magnetic field operator A⋅(-i∇).
"""
struct MagneticFieldOperator{T <: Real, AT} <: RealFourierOperator
    basis::PlaneWaveBasis{T}
    kpoint::Kpoint{T}
    Apot::AT  # Apot[α][i,j,k] is the A field in (Cartesian) direction α
end
function apply!(Hψ, op::MagneticFieldOperator, ψ)
    # TODO this could probably be better optimized
    for α = 1:3
        iszero(op.Apot[α]) && continue
        pα = [p[α] for p in Gplusk_vectors_cart(op.basis, op.kpoint)]
        ∂αψ_fourier = pα .* ψ.fourier
        ∂αψ_real = ifft(op.basis, op.kpoint, ∂αψ_fourier)
        Hψ.real .+= op.Apot[α] .* ∂αψ_real
    end
end
# TODO Implement  Base.Matrix(op::MagneticFieldOperator)

@doc raw"""
Nonlocal "divAgrad" operator ``-½ ∇ ⋅ (A ∇)`` where ``A`` is a scalar field on the
real-space grid. The ``-½`` is included, such that this operator is a generalisation of the
kinetic energy operator (which is obtained for ``A=1``).
"""
struct DivAgradOperator{T <: Real, AT} <: RealFourierOperator
    basis::PlaneWaveBasis{T}
    kpoint::Kpoint{T}
    A::AT
end
function apply!(Hψ, op::DivAgradOperator, ψ;
                ψ_scratch=zeros(complex(eltype(op.basis)), op.basis.fft_size...))
    # TODO: Performance improvements: Unscaled plans, avoid remaining allocations
    #       (which are only on the small k-point-specific Fourier grid
    G_plus_k = [[p[α] for p in Gplusk_vectors_cart(op.basis, op.kpoint)] for α = 1:3]
    for α = 1:3
        ∂αψ_real = ifft!(ψ_scratch, op.basis, op.kpoint, im .* G_plus_k[α] .* ψ.fourier)
        A∇ψ      = fft(op.basis, op.kpoint, ∂αψ_real .* op.A)
        Hψ.fourier .-= im .* G_plus_k[α] .* A∇ψ ./ 2
    end
end
<<<<<<< HEAD
# TODO Implement  Matrix(op::DivAgrad)
@doc raw"""
"Hubbard U" operator ``Hψ = sum_{i} sum_{m1,m2} U* (1- 2n_IJ[i,i][m1,m2]) * P_i,m1 * P_i,m2' * ψ``
where ``P_i,m1`` is the projector for atom i and orbital m1. 
(m1 is usually just the magnetic quantum number, since l is usually fixed)
"""
struct HubbardUOperator{T <: Real} <: RealFourierOperator
    basis   :: PlaneWaveBasis{T} 
    kpoint  :: Kpoint{T} 
    Us      :: Vector{T}                            # Hubbard U parameters
    n_IJs   :: Vector{Array{Matrix{Complex{T}}}}
    proj_Is :: Vector{Vector{Matrix{Complex{T}}}}   #It is the projector for the given kpoint only
end
function HubbardUOperator(basis::PlaneWaveBasis{T}, kpt::Kpoint{T}, Us::Vector{T},
                          n_IJs_raw::Vector, proj_Is_raw::Vector) where {T<:Real}
    n_IJs   = convert(Vector{Array{Matrix{Complex{T}}}}, n_IJs_raw)
    proj_Is = convert(Vector{Vector{Matrix{Complex{T}}}}, proj_Is_raw)
    HubbardUOperator{T}(basis, kpt, Us, n_IJs, proj_Is)
end
function apply!(Hψ, op::HubbardUOperator, ψ)
    σ = op.kpoint.spin
    for (iman, U) in enumerate(op.Us)
        n_IJ   = op.n_IJs[iman]
        proj_I = op.proj_Is[iman]
        natoms  = size(n_IJ, 2)
        for iatom in 1:natoms
            n_ii = n_IJ[σ, iatom, iatom]
            iszero(n_ii) && continue
            for m1 = 1:size(n_ii, 1)
                P_i_m1 = proj_I[iatom][:,m1]
                for m2 = 1:size(n_ii, 2)
                    P_i_m2 = proj_I[iatom][:,m2]
                    δm = (m1 == m2) ? one(eltype(n_ii)) : zero(eltype(n_ii))
                    coefficient = 0.5 * U * (δm - 2*n_ii[m1, m2])
                    projection = P_i_m2' * ψ.fourier 
                    Hψ.fourier .+= coefficient * projection * P_i_m1
                end
            end
        end
    end
end
=======
# TODO Implement  Base.Matrix(op::DivAgradOperator)
>>>>>>> 35336699


# Optimize RFOs by combining terms that can be combined
function optimize_operators(ops)
    ops = [op for op in ops if !(op isa NoopOperator)]
    RSmults = [op for op in ops if op isa RealSpaceMultiplication]
    isempty(RSmults) && return ops
    nonRSmults = [op for op in ops if !(op isa RealSpaceMultiplication)]
    combined_RSmults = RealSpaceMultiplication(RSmults[1].basis,
                                               RSmults[1].kpoint,
                                               sum([op.potential for op in RSmults]))
    [nonRSmults..., combined_RSmults]
end<|MERGE_RESOLUTION|>--- conflicted
+++ resolved
@@ -153,7 +153,6 @@
         Hψ.fourier .-= im .* G_plus_k[α] .* A∇ψ ./ 2
     end
 end
-<<<<<<< HEAD
 # TODO Implement  Matrix(op::DivAgrad)
 @doc raw"""
 "Hubbard U" operator ``Hψ = sum_{i} sum_{m1,m2} U* (1- 2n_IJ[i,i][m1,m2]) * P_i,m1 * P_i,m2' * ψ``
@@ -195,9 +194,6 @@
         end
     end
 end
-=======
-# TODO Implement  Base.Matrix(op::DivAgradOperator)
->>>>>>> 35336699
 
 
 # Optimize RFOs by combining terms that can be combined
