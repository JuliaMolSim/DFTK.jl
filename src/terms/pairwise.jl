--- conflicted
+++ resolved
@@ -98,54 +98,15 @@
     poslims = [maximum(rj[i] - rk[i] for rj in positions for rk in positions) for i in 1:3]
     Rlims = estimate_integer_lattice_bounds(lattice, max_radius, poslims)
 
+    # Check if some coordinates are not used.
+    is_dim_trivial = [norm(lattice[:,i]) == 0 for i=1:3]
+    max_shell(n, trivial) = trivial ? 0 : n
+    Rlims = max_shell.(Rlims, is_dim_trivial)
+
     #
     # Energy loop
     #
     sum_pairwise::T = zero(T)
-<<<<<<< HEAD
-    # Loop over real-space shells
-    rsh = 0 # Include R = 0
-    any_term_contributes = true
-    while any_term_contributes || rsh <= 1
-        any_term_contributes = false
-
-        # Loop over R vectors for this shell patch
-        for R in shell_indices(rsh)
-            for i = 1:length(positions), j = 1:length(positions)
-                # Avoid self-interaction
-                rsh == 0 && i == j && continue
-
-                ti = positions[i]
-                tj = positions[j] + R
-                if !isnothing(ph_disp)
-                    ti += ph_disp[i] # * cis(2T(π)*dot(q, zeros(3))) ≡ 1
-                                     #  as we use the forces at the nuclei in the unit cell
-                    tj += ph_disp[j] * cis(2T(π)*dot(q, R))
-                end
-                ai, aj = minmax(symbols[i], symbols[j])
-                param_ij =params[(ai, aj)]
-
-                Δr = lattice * (ti .- tj)
-                dist = norm_cplx(Δr)
-
-                # the potential decays very quickly, so cut off at some point
-                abs(dist) > max_radius && continue
-
-                any_term_contributes = true
-                energy_contribution = V(dist, param_ij)
-                sum_pairwise += energy_contribution
-                if forces !== nothing
-                    dE_ddist = ForwardDiff.derivative(real(zero(eltype(dist)))) do ε
-                        V(dist + ε, param_ij)
-                    end
-                    dE_dti = lattice' * ((dE_ddist / dist) * Δr)
-                    forces_pairwise[i] -= dE_dti
-                end
-            end # i,j
-        end # R
-        rsh += 1
-    end
-=======
     # Loop over real-space
     for R1 in -Rlims[1]:Rlims[1], R2 in -Rlims[2]:Rlims[2], R3 in -Rlims[3]:Rlims[3]
         R = Vec3(R1, R2, R3)
@@ -154,20 +115,26 @@
             R == zero(R) && i == j && continue
             ai, aj = minmax(symbols[i], symbols[j])
             param_ij = params[(ai, aj)]
-            Δr = lattice * (positions[i] - positions[j] - R)
-            dist = norm(Δr)
+            ti = positions[i]
+            tj = positions[j] + R
+            if !isnothing(ph_disp)
+                ti += ph_disp[i] # * cis2pi(dot(q, zeros(3))) === 1
+                                 #  as we use the forces at the nuclei in the unit cell
+                tj += ph_disp[j] * cis2pi(dot(q, R))
+            end
+            Δr = lattice * (ti .- tj)
+            dist = norm_cplx(Δr)
             energy_contribution = V(dist, param_ij)
             sum_pairwise += energy_contribution
             if forces !== nothing
-                # We use ForwardDiff for the forces
-                dE_ddist = ForwardDiff.derivative(d -> V(d, param_ij), dist)
+                dE_ddist = ForwardDiff.derivative(real(zero(eltype(dist)))) do ε
+                    V(dist + ε, param_ij)
+                end
                 dE_dti = lattice' * dE_ddist / dist * Δr
                 forces_pairwise[i] -= dE_dti
-                forces_pairwise[j] += dE_dti
             end
         end # i,j
     end # R
->>>>>>> 86141e03
     energy = sum_pairwise / 2  # Divide by 2 (because of double counting)
     if forces !== nothing
         forces .= forces_pairwise
