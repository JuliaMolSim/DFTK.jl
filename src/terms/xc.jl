"""
Exchange-correlation term, defined by a list of functionals and usually evaluated through libxc.
"""
struct Xc
    functionals::Vector{Functional}
    scaling_factor::Real         # Scales by an arbitrary factor (useful for exploration)

    # Threshold for potential terms: Below this value a potential term is counted as zero.
    potential_threshold::Real
end
function Xc(functionals::AbstractVector{<:Functional}; scaling_factor=1, potential_threshold=0)
    Xc(functionals, scaling_factor, potential_threshold)
end
function Xc(functionals::AbstractVector; kwargs...)
    fun = map(functionals) do f
        f isa Functional ? f : DispatchFunctional(f)
    end
    Xc(convert(Vector{Functional}, fun); kwargs...)
end
Xc(functional; kwargs...) = Xc([functional]; kwargs...)

function Base.show(io::IO, xc::Xc)
    fac = isone(xc.scaling_factor) ? "" : ", scaling_factor=$scaling_factor"
    fun = length(xc.functionals) == 1 ? ":$(xc.functionals[1])" : "$(xc.functionals)"
    print(io, "Xc($fun$fac)")
end

function (xc::Xc)(basis::PlaneWaveBasis{T}) where {T}
    isempty(xc.functionals) && return TermNoop()
<<<<<<< HEAD
    functionals = Functional.(xc.functionals; n_spin=basis.model.n_spin_components)
    if !isnothing(xc.density_threshold)
        for func in functionals
            func.density_threshold = xc.density_threshold
        end
    end
    TermXc(functionals, convert_dual(T, xc.scaling_factor), T(xc.potential_threshold))
=======
    TermXc(xc.functionals, T(xc.scaling_factor), T(xc.potential_threshold))
>>>>>>> 1341b17c
end

struct TermXc{T} <: TermNonlinear where {T}
    functionals::Vector{Functional}
    scaling_factor::T
    potential_threshold::T
end

@views @timing "ene_ops: xc" function ene_ops(term::TermXc, basis::PlaneWaveBasis{T},
                                              ψ, occ; ρ, τ=nothing, kwargs...) where {T}
    @assert !isempty(term.functionals)

    model  = basis.model
    n_spin = model.n_spin_components
    @assert all(family(xc) in (:lda, :gga, :mgga, :mgga_lapl)
                for xc in term.functionals)

    # Compute kinetic energy density, if needed.
    if isnothing(τ) && any(needs_τ, term.functionals)
        if isnothing(ψ) || isnothing(occ)
            τ = zero(ρ)
        else
            τ = compute_kinetic_energy_density(basis, ψ, occ)
        end
    end

    # Take derivatives of the density, if needed.
    max_ρ_derivs = maximum(max_required_derivative, term.functionals)
    density = LibxcDensities(basis, max_ρ_derivs, ρ, τ)

    # Evaluate terms and energy contribution (zk == energy per unit particle)
    # It may happen that a functional does only provide a potenital and not an energy term
    # Therefore skip_unsupported_derivatives=true to avoid an error.
    terms = potential_terms(term.functionals, density)
    @assert haskey(terms, :vrho)
    if haskey(terms, :zk)
        E = term.scaling_factor * sum(terms.zk .* ρ) * basis.dvol
    else
        E = zero(T)
    end

    # Map from the tuple of spin indices for the contracted density gradient
    # (s, t) to the index convention used in libxc (i.e. packed symmetry-adapted
    # storage), see details on "Spin-polarised calculations" below.
    tσ = libxc_spinindex_σ

    # Potential contributions Vρ -2 ∇⋅(Vσ ∇ρ) + ΔVl
    #potential = zero(ρ)
    potential = permutedims(terms.vrho, (2,3,4,1)) #[s, :, :, :]
    @views for s in 1:n_spin
        #potential[:, :, :, s] .+= terms.vrho[s, :, :, :]
        if haskey(terms, :vsigma) && any(x -> abs(x) > term.potential_threshold, terms.vsigma)
            # Need gradient correction
            # TODO Drop do-block syntax here?
            potential[:, :, :, s] .+= -2divergence_real(basis) do α
                # Extra factor (1/2) for s != t is needed because libxc only keeps σ_{αβ}
                # in the energy expression. See comment block below on spin-polarised XC.
                sum((s == t ? one(T) : one(T)/2)
                    .* terms.vsigma[tσ(s, t), :, :, :] .* density.∇ρ_real[t, :, :, :, α]
                    for t in 1:n_spin)
            end
        end
        if haskey(terms, :vlapl) && any(x -> abs(x) > term.potential_threshold, terms.vlapl)
            @warn "Meta-GGAs with a Vlapl term have not yet been thoroughly tested." maxlog=1
            mG² = [-sum(abs2, G) for G in G_vectors_cart(basis)]
            Vl_fourier = r_to_G(basis, terms.vlapl[s, :, :, :])
            potential[:, :, :, s] .+= G_to_r(basis, mG² .* Vl_fourier)  # ΔVl
        end
    end

    # DivAgrad contributions -½ Vτ
    Vτ = nothing
    if haskey(terms, :vtau) && any(x -> abs(x) > term.potential_threshold, terms.vtau)
        # Need meta-GGA non-local operator (Note: -½ part of the definition of DivAgrid)
        Vτ = term.scaling_factor * permutedims(terms.vtau, (2, 3, 4, 1))
    end

    # Note: We always have to do this, otherwise we get issues with AD wrt. scaling_factor
    potential .*= term.scaling_factor

    ops = map(basis.kpoints) do kpt
        if !isnothing(Vτ)
            [RealSpaceMultiplication(basis, kpt, potential[:, :, :, kpt.spin]),
             DivAgradOperator(basis, kpt, Vτ[:, :, :, kpt.spin])]
        else
            RealSpaceMultiplication(basis, kpt, potential[:, :, :, kpt.spin])
        end
    end
    (; E, ops)
end

#=  meta-GGA energy and potential

The total energy is
    Etot = ∫ ρ ε(ρ,σ,τ,Δρ)
where ε(ρ,σ,τ,Δρ) is the energy per unit particle, σ = |∇ρ|², τ = ½ ∑ᵢ |∇ϕᵢ|²
is the kinetic energy density and Δρ is the Laplacian of the density.

Libxc provides the scalars
    Vρ = ∂(ρ ε)/∂ρ
    Vσ = ∂(ρ ε)/∂σ
    Vτ = ∂(ρ ε)/∂τ
    Vl = ∂(ρ ε)/∂Δρ

Consider a variation δϕᵢ of an orbital (considered real for
simplicity), and let δEtot be the corresponding variation of the
energy. Then the potential Vxc is defined by
    δEtot = ∫ Vxc δρ = 2 ∫ Vxc ϕᵢ δϕᵢ

    δρ  = 2 ϕᵢ δϕᵢ
    δσ  = 2 ∇ρ  ⋅ ∇δρ = 4 ∇ρ ⋅ ∇(ϕᵢ δϕᵢ)
    δτ  =   ∇ϕᵢ ⋅ ∇δϕᵢ
    δΔρ = Δδρ = 2 Δ(ϕᵢ δϕᵢ)
    δEtot = ∫ Vρ δρ + Vσ δσ + Vτ δτ + Vl δΔρ
          = 2 ∫ Vρ ϕᵢ δϕᵢ + 4 ∫ Vσ ∇ρ ⋅ ∇(ϕᵢ δϕᵢ) +  ∫ Vτ ∇ϕᵢ ⋅ ∇δϕᵢ   + 2 ∫   Vl Δ(ϕᵢ δϕᵢ)
          = 2 ∫ Vρ ϕᵢ δϕᵢ - 4 ∫ div(Vσ ∇ρ) ϕᵢ δϕᵢ -  ∫ div(Vτ ∇ϕᵢ) δϕᵢ + 2 ∫ Δ(Vl)  ϕᵢ δϕᵢ
where we performed an integration by parts in the last tho equations
(boundary terms drop by periodicity). For GGA functionals we identify
    Vxc = Vρ - 2 div(Vσ ∇ρ),
see also Richard Martin, Electronic stucture, p. 158. For meta-GGAs an extra term ΔVl appears
and the Vτ term cannot be cast into a local potential form. We therefore define the
potential-orbital product as:
    Vxc ψ = [Vρ - 2 div(Vσ ∇ρ) + Δ(Vl)] ψ + div(-½Vτ ∇ψ)
=#

#=  Spin-polarised GGA calculations

These expressions can be generalised for spin-polarised calculations.
For simplicity we take GGA as an example, meta-GGA follows similarly.
In this case for example the energy per unit particle becomes
ε(ρ_α, ρ_β, σ_αα, σ_αβ, σ_βα, σ_ββ), where σ_ij = ∇ρ_i ⋅ ∇ρ_j
and the XC potential is analogously
    Vxc_s = Vρ_s - 2 ∑_t div(Vσ_{st} ∇ρ_t)
where s, t ∈ {α, β} are the spin components and we understand
    Vρ_s     = ∂(ρ ε)/∂(ρ_s)
    Vσ_{s,t} = ∂(ρ ε)/∂(σ_{s,t})

Now, in contrast to this libxc explicitly uses the symmetry σ_αβ = σ_βα and sets σ
to be a vector of the three independent components only
    σ = [σ_αα, σ_x, σ_ββ]  where     σ_x = (σ_αβ + σ_βα)/2
Accordingly Vσ has the components
    [∂(ρ ε)/∂σ_αα, ∂(ρ ε)/∂σ_x, ∂(ρ ε)/∂σ_ββ]
where in particular ∂(ρ ε)/∂σ_x = (1/2) ∂(ρ ε)/∂σ_αβ = (1/2) ∂(ρ ε)/∂σ_βα.
This explains the extra factor (1/2) needed in the GGA term of the XC potential
and which pops up in the GGA kernel whenever derivatives wrt. σ are considered.
=#

#=  Packed representation of spin-adapted libxc quantities.

When storing the spin components of the contracted density gradient as well
as the various derivatives of the energy wrt. ρ or σ, libxc uses a packed
representation exploiting spin symmetry. The following helper functions
allow to write more readable loops by taking care of the packing of a Cartesian
spin index to the libxc format.
=#

# Leaving aside the details with the identification of the second spin
# component of σ with (σ_αβ + σ_βα)/2 detailed above, the contracted density
# gradient σ seems to be storing the spin components [αα αβ ββ]. In DFTK we
# identify α with 1 and β with 2, leading to the spin mapping. The caller has
# to make sure to include a factor (1/2) in the contraction whenever s == t.
function libxc_spinindex_σ(s, t)
    s == 1 && t == 1 && return 1
    s == 2 && t == 2 && return 3
    return 2
end

# For terms.v2rho2 the spins are arranged as [(α, α), (α, β), (β, β)]
function libxc_spinindex_ρρ(s, t)
    s == 1 && t == 1 && return 1
    s == 2 && t == 2 && return 3
    return 2
end

# For e.g. terms.v2rhosigma the spins are arranged in row-major order as
# [(α, αα) (α, αβ) (α, ββ) (β, αα) (β, αβ) (β, ββ)]
# where the second entry in the tuple refers to the spin component of
# the σ derivative.
libxc_spinindex_ρσ(s, t) = @inbounds LinearIndices((3, 2))[t, s]

# For e.g. terms.v2sigma2 the spins are arranged as
# [(αα, αα) (αα, αβ) (αα, ββ) (αβ, αβ) (αβ, ββ) (ββ, ββ)]
function libxc_spinindex_σσ(s, t)
    s ≤ t || return libxc_spinindex_σσ(t, s)
    Dict((1, 1) => 1, (1, 2) => 2, (1, 3) => 3,
                      (2, 2) => 4, (2, 3) => 5,
                                   (3, 3) => 6
    )[(s, t)]
end

# TODO Hide some of the index and spin-factor details by wrapping around the terms tuple
#      returned from Libxc.evaluate ?

function max_required_derivative(functional)
    family(functional) == :lda       && return 0
    family(functional) == :gga       && return 1
    family(functional) == :mgga      && return 1
    family(functional) == :mgga_lapl && return 2
    error("Functional family $(family(functional)) not known.")
end


# stores the input to libxc in a format it likes
struct LibxcDensities
    basis::PlaneWaveBasis
    max_derivative::Int
    ρ_real    # density ρ[iσ, ix, iy, iz]
    ∇ρ_real   # for GGA, density gradient ∇ρ[iσ, ix, iy, iz, iα]
    σ_real    # for GGA, contracted density gradient σ[iσ, ix, iy, iz]
    Δρ_real   # for (some) mGGA, Laplacian of the density Δρ[iσ, ix, iy, iz]
    τ_real    # Kinetic-energy density τ[iσ, ix, iy, iz]
end

"""
Compute density in real space and its derivatives starting from ρ
"""
function LibxcDensities(basis, max_derivative::Integer, ρ, τ)
    model = basis.model
    @assert max_derivative in (0, 1, 2)

    n_spin    = model.n_spin_components
    σ_real    = nothing
    ∇ρ_real   = nothing
    Δρ_real   = nothing

    # compute ρ_real and possibly ρ_fourier
    ρ_real = permutedims(ρ, (4, 1, 2, 3))  # ρ[x, y, z, σ] -> ρ_real[σ, x, y, z]
    if max_derivative > 0
        ρf = r_to_G(basis, ρ)
        ρ_fourier = permutedims(ρf, (4, 1, 2, 3))  # ρ_fourier[σ, x, y, z]
    end

    # compute ∇ρ and σ
    if max_derivative > 0
        n_spin_σ = div((n_spin + 1) * n_spin, 2)
        ∇ρ_real = similar(ρ_real,   n_spin, basis.fft_size..., 3)
        σ_real  = similar(ρ_real, n_spin_σ, basis.fft_size...)

        for α = 1:3
            iGα = [im * G[α] for G in G_vectors_cart(basis)]
            for σ = 1:n_spin
                ∇ρ_real[σ, :, :, :, α] .= G_to_r(basis, iGα .* @view ρ_fourier[σ, :, :, :])
            end
        end

        tσ = libxc_spinindex_σ  # Spin index transformation (s, t) => st as expected by Libxc
        σ_real .= 0
        @views for α in 1:3
            σ_real[tσ(1, 1), :, :, :] .+= ∇ρ_real[1, :, :, :, α] .* ∇ρ_real[1, :, :, :, α]
            if n_spin > 1
                σ_real[tσ(1, 2), :, :, :] .+= ∇ρ_real[1, :, :, :, α] .* ∇ρ_real[2, :, :, :, α]
                σ_real[tσ(2, 2), :, :, :] .+= ∇ρ_real[2, :, :, :, α] .* ∇ρ_real[2, :, :, :, α]
            end
        end
    end

    # Compute Δρ
    if max_derivative > 1
        Δρ_real = similar(ρ_real, n_spin, basis.fft_size...)
        mG² = [-sum(abs2, G) for G in G_vectors_cart(basis)]
        for σ = 1:n_spin
            Δρ_real[σ, :, :, :] .= G_to_r(basis, mG² .* @view ρ_fourier[σ, :, :, :])
        end
    end

    # τ[x, y, z, σ] -> τ_Libxc[σ, x, y, z]
    τ_Libxc = isnothing(τ) ? nothing : permutedims(τ, (4, 1, 2, 3))
    LibxcDensities(basis, max_derivative, ρ_real, ∇ρ_real, σ_real, Δρ_real, τ_Libxc)
end


function compute_kernel(term::TermXc, basis::PlaneWaveBasis; ρ, kwargs...)
    density = LibxcDensities(basis, 0, ρ, nothing)
    n_spin  = basis.model.n_spin_components
    @assert 1 ≤ n_spin ≤ 2
    if !all(family(xc) == :lda for xc in term.functionals)
        error("compute_kernel only implemented for LDA")
    end

    kernel = kernel_terms(term.functionals, density).v2rho2
    fac = term.scaling_factor
    if n_spin == 1
        Diagonal(vec(fac .* kernel))
    else
        # Blocks in the kernel matrix mapping (ρα, ρβ) ↦ (Vα, Vβ)
        Kαα = @view kernel[1, :, :, :]
        Kαβ = @view kernel[2, :, :, :]
        Kβα = Kαβ
        Kββ = @view kernel[3, :, :, :]

        fac .* [Diagonal(vec(Kαα)) Diagonal(vec(Kαβ));
                Diagonal(vec(Kβα)) Diagonal(vec(Kββ))]
    end
end


function apply_kernel(term::TermXc, basis::PlaneWaveBasis{T}, δρ; ρ, kwargs...) where {T}
    n_spin = basis.model.n_spin_components
    isempty(term.functionals) && return nothing
    @assert all(family(xc) in (:lda, :gga) for xc in term.functionals)

    # Take derivatives of the density and the perturbation if needed.
    max_ρ_derivs = maximum(max_required_derivative, term.functionals)
    density      = LibxcDensities(basis, max_ρ_derivs, ρ, nothing)
    perturbation = LibxcDensities(basis, max_ρ_derivs, δρ, nothing)

    ∇ρ  = density.∇ρ_real
    δρ  = perturbation.ρ_real
    ∇δρ = perturbation.∇ρ_real

    # Compute required density / perturbation cross-derivatives
    cross_derivatives = Dict{Symbol, Any}()
    if max_ρ_derivs > 0
        cross_derivatives[:δσ] = [
            @views 2sum(∇ρ[I[1], :, :, :, α] .* ∇δρ[I[2], :, :, :, α] for α in 1:3)
            for I in CartesianIndices((n_spin, n_spin))
        ]
    end

    terms = kernel_terms(term.functionals, density)
    δV = zero(ρ)  # [ix, iy, iz, iσ]

    tρρ = libxc_spinindex_ρρ
    @views for s in 1:n_spin, t in 1:n_spin  # LDA term
        δV[:, :, :, s] .+= terms.v2rho2[tρρ(s, t), :, :, :] .* δρ[t, :, :, :]
    end
    if haskey(terms, :v2rhosigma)  # GGA term
        add_kernel_gradient_correction!(δV, terms, density, perturbation, cross_derivatives)
    end

    term.scaling_factor * δV
end


function add_kernel_gradient_correction!(δV, terms, density, perturbation, cross_derivatives)
    # Follows DOI 10.1103/PhysRevLett.107.216402
    #
    # For GGA V = Vρ - 2 ∇⋅(Vσ ∇ρ) = (∂ε/∂ρ) - 2 ∇⋅((∂ε/∂σ) ∇ρ)
    #
    # δV(r) = f(r,r') δρ(r') = (∂V/∂ρ) δρ + (∂V/∂σ) δσ
    #
    # therefore
    # δV(r) = (∂^2ε/∂ρ^2) δρ - 2 ∇⋅[(∂^2ε/∂σ∂ρ) ∇ρ + (∂ε/∂σ) (∂∇ρ/∂ρ)] δρ
    #       + (∂^2ε/∂ρ∂σ) δσ - 2 ∇⋅[(∂^ε/∂σ^2) ∇ρ  + (∂ε/∂σ) (∂∇ρ/∂σ)] δσ
    #
    # Note δσ = 2∇ρ⋅δ∇ρ = 2∇ρ⋅∇δρ, therefore
    #      - 2 ∇⋅((∂ε/∂σ) (∂∇ρ/∂σ)) δσ
    #    = - 2 ∇(∂ε/∂σ)⋅(∂∇ρ/∂σ) δσ - 2 (∂ε/∂σ) ∇⋅(∂∇ρ/∂σ) δσ
    #    = - 2 ∇(∂ε/∂σ)⋅δ∇ρ - 2 (∂ε/∂σ) ∇⋅δ∇ρ
    #    = - 2 ∇⋅((∂ε/∂σ) ∇δρ)
    # and (because assumed independent variables): (∂∇ρ/∂ρ) = 0.
    #
    # Note that below the LDA term (∂^2ε/∂ρ^2) δρ is not done here (dealt with by caller)

    basis  = density.basis
    n_spin = basis.model.n_spin_components
    ρ   = density.ρ_real
    ∇ρ  = density.∇ρ_real
    δρ  = perturbation.ρ_real
    ∇δρ = perturbation.∇ρ_real
    δσ  = cross_derivatives[:δσ]
    Vρσ = terms.v2rhosigma
    Vσσ = terms.v2sigma2
    Vσ  = terms.vsigma

    T   = eltype(ρ)
    tσ  = libxc_spinindex_σ
    tρσ = libxc_spinindex_ρσ
    tσσ = libxc_spinindex_σσ

    # Note: δV[ix, iy, iz, iσ] unlike the other quantities ...
    @views for s in 1:n_spin
        for t in 1:n_spin, u in 1:n_spin
            spinfac_tu = (t == u ? one(T) : one(T)/2)
            stu = tρσ(s, tσ(t, u))
            @. δV[:, :, :, s] += spinfac_tu * Vρσ[stu, :, :, :] * δσ[t, u][:, :, :]
        end

        # TODO Potential for some optimisation ... some contractions in this body are
        #      independent of α and could be precomputed.
        δV[:, :, :, s] .+= divergence_real(density.basis) do α
            ret_α = similar(density.ρ_real, basis.fft_size...)
            ret_α .= 0
            for t in 1:n_spin
                spinfac_st = (t == s ? one(T) : one(T)/2)
                ret_α .+= -2spinfac_st .* Vσ[tσ(s, t), :, :, :] .* ∇δρ[t, :, :, :, α]

                for u in 1:n_spin
                    spinfac_su = (s == u ? one(T) : one(T)/2)
                    tsu = tρσ(t, tσ(s, u))
                    ret_α .+= -2spinfac_su .* Vρσ[tsu, :, :, :] .* ∇ρ[u, :, :, :, α] .* δρ[t, :, :, :]

                    for v in 1:n_spin
                        spinfac_uv = (u == v ? one(T) : one(T)/2)
                        stuv = tσσ(tσ(s, t), tσ(u, v))
                        ret_α .+= (-2spinfac_uv .* spinfac_st .* Vσσ[stuv, :, :, :]
                                   .* ∇ρ[t, :, :, :, α] .* δσ[u, v][:, :, :])
                    end  # v
                end  # u
            end  # t
            ret_α
        end  # α
    end

    δV
end

function mergesum(nt1::NamedTuple{An}, nt2::NamedTuple{Bn}) where {An, Bn}
    all_keys = nothing
    ChainRulesCore.@ignore_derivatives begin
        all_keys = (union(An, Bn)..., )
    end
    values = map(all_keys) do key
        if haskey(nt1, key)
            nt1[key] .+ get(nt2, key, false)
        else
            nt2[key]
        end
    end
    NamedTuple{all_keys}(values)
end

for fun in (:potential_terms, :kernel_terms)
    @eval begin
        function $fun(xc::Functional, density::LibxcDensities)
            $fun(xc, density.ρ_real, density.σ_real, density.τ_real, density.Δρ_real)
        end

        function $fun(xcs::Vector{Functional}, density::LibxcDensities)
            isempty(xcs) && return NamedTuple()
            result = $fun(xcs[1], density)
            for i in 2:length(xcs)
                result = mergesum(result, $fun(xcs[i], density))
            end
            result
        end
    end
end


"""
Compute divergence of an operand function, which returns the cartesian x,y,z
components in real space when called with the arguments 1 to 3.
The divergence is also returned as a real-space array.
"""
function divergence_real(operand, basis)
    gradsum = sum(1:3) do α
        operand_α = r_to_G(basis, operand(α))
        del_α = im * [G[α] for G in G_vectors_cart(basis)]
        del_α .* operand_α
    end
    G_to_r(basis, gradsum)
end<|MERGE_RESOLUTION|>--- conflicted
+++ resolved
@@ -27,17 +27,7 @@
 
 function (xc::Xc)(basis::PlaneWaveBasis{T}) where {T}
     isempty(xc.functionals) && return TermNoop()
-<<<<<<< HEAD
-    functionals = Functional.(xc.functionals; n_spin=basis.model.n_spin_components)
-    if !isnothing(xc.density_threshold)
-        for func in functionals
-            func.density_threshold = xc.density_threshold
-        end
-    end
-    TermXc(functionals, convert_dual(T, xc.scaling_factor), T(xc.potential_threshold))
-=======
     TermXc(xc.functionals, T(xc.scaling_factor), T(xc.potential_threshold))
->>>>>>> 1341b17c
 end
 
 struct TermXc{T} <: TermNonlinear where {T}
@@ -74,7 +64,7 @@
     terms = potential_terms(term.functionals, density)
     @assert haskey(terms, :vrho)
     if haskey(terms, :zk)
-        E = term.scaling_factor * sum(terms.zk .* ρ) * basis.dvol
+        E = sum(terms.zk .* ρ) * basis.dvol
     else
         E = zero(T)
     end
@@ -115,9 +105,11 @@
         Vτ = term.scaling_factor * permutedims(terms.vtau, (2, 3, 4, 1))
     end
 
-    # Note: We always have to do this, otherwise we get issues with AD wrt. scaling_factor
-    potential .*= term.scaling_factor
-
+    if term.scaling_factor != 1
+        E *= term.scaling_factor
+        potential .*= term.scaling_factor
+        !isnothing(Vτ) && (Vτ .*= term.scaling_factor)
+    end
     ops = map(basis.kpoints) do kpt
         if !isnothing(Vτ)
             [RealSpaceMultiplication(basis, kpt, potential[:, :, :, kpt.spin]),
