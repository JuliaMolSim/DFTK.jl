using PyCall
include("spglib.jl")

@doc raw"""
    bzmesh_uniform(kgrid_size)

Construct a uniform Brillouin zone mesh for sampling the ``k``-Points. The function
returns a tuple `(kcoords, ksymops)`, where `kcoords` are the list of ``k``-Points
and `ksymops` are a list of symmetry operations (for interface compatibility
with `PlaneWaveBasis` and `bzmesh_irreducible`. No symmetry reduction is attempted,
such that there will be `prod(kgrid_size)` ``k``-Points returned and all symmetry
operations are the identity.
"""
function bzmesh_uniform(kgrid_size)
    kgrid_size = Vec3{Int}(kgrid_size)
    start = -floor.(Int, (kgrid_size .- 1) ./ 2)
    stop  = ceil.(Int, (kgrid_size .- 1) ./ 2)
    kcoords = [Vec3([i, j, k] .// kgrid_size) for i=start[1]:stop[1],
               j=start[2]:stop[2], k=start[3]:stop[3]]
    ksymops = [[(Mat3{Int}(I), Vec3(zeros(3)))] for _ in 1:length(kcoords)]
    vec(kcoords), ksymops
end


@doc raw"""
    bzmesh_ir_wedge(kgrid_size, lattice, composition...; tol_symmetry=1e-5)

Construct the irreducible wedge of a uniform Brillouin zone mesh for sampling ``k``-Points.
The function returns a tuple `(kcoords, ksymops)`, where `kcoords` are the list of
irreducible ``k``-Points and `ksymops` are a list of symmetry operations for regenerating
the full mesh. `lattice` are the lattice vectors, column by column, `composition` are pairs
representing a mapping from `Species` objects to a list of positions in fractional
coordinates. `tol_symmetry` is the tolerance used for searching for symmetry operations.
"""
function bzmesh_ir_wedge(kgrid_size, lattice, composition...; tol_symmetry=1e-5)
    spglib = pyimport("spglib")

    # Ask spglib for symmetry operations and for irreducible mesh
    spg_symops = spglib.get_symmetry(spglib_cell(lattice, composition...),
                                     symprec=tol_symmetry)

<<<<<<< HEAD
    # If spglib does not find symmetries, fall back to regular grid
    spg_symops === nothing && return bzmesh_uniform(kgrid_size)
=======
    # If spglib does not find symmetries give an error
    spg_symops !== nothing || error(
        "spglib failed to get the symmetries. Check your lattice, or use a uniform BZ mesh."
    )
>>>>>>> 5ce75980

    mapping, grid = spglib.get_stabilized_reciprocal_mesh(
        kgrid_size, spg_symops["rotations"], is_shift=[0, 0, 0], is_time_reversal=true
    )

    # Convert irreducible k-Points to DFTK conventions
    kgrid_size = Vec3{Int}(kgrid_size)
    kcoords = [Vec3{Int}(grid[ik + 1, :]) .// kgrid_size for ik in unique(mapping)]

    # Find the indices of the corresponding reducible k-Points in `grid`, which one of the
    # irreducible k-Points in `kcoords` generates.
    k_all_reducible = [findall(isequal(elem), mapping) for elem in unique(mapping)]

    # ksymops will be the list of symmetry operations (for each irreducible k-Point)
    # needed to do the respective mapping irreducible -> reducible to get the respective
    # entry in `k_all_reducible`.
    SymOp = Tuple{Mat3{Int}, Vec3{Float64}}
    ksymops = Vector{Vector{SymOp}}(undef, length(kcoords))
    for (ik, k) in enumerate(kcoords)
        ksymops[ik] = Vector{SymOp}()
        for ired in k_all_reducible[ik]
            kred = Vec3(grid[ired, :]) .// kgrid_size

            isym = findfirst(1:size(spg_symops["rotations"], 1)) do idx
                # If the denominator of the difference between
                # kred and S' * k is 1, than the difference is an integer,
                # i.e. kred and S' * k are equivalent k-Points
                S = view(spg_symops["rotations"], idx, :, :)
                all(elem.den == 1 for elem in (kred - (S' * k)))
            end

            if isym === nothing
                error("No corresponding symop found for $k -> $kred. This is a bug.")
            else
                S = spg_symops["rotations"][isym, :, :]
                τ = spg_symops["translations"][isym, :]
                push!(ksymops[ik], (S', -inv(S) * τ))
            end
        end
    end

    kcoords, ksymops
end<|MERGE_RESOLUTION|>--- conflicted
+++ resolved
@@ -39,15 +39,10 @@
     spg_symops = spglib.get_symmetry(spglib_cell(lattice, composition...),
                                      symprec=tol_symmetry)
 
-<<<<<<< HEAD
-    # If spglib does not find symmetries, fall back to regular grid
-    spg_symops === nothing && return bzmesh_uniform(kgrid_size)
-=======
     # If spglib does not find symmetries give an error
     spg_symops !== nothing || error(
         "spglib failed to get the symmetries. Check your lattice, or use a uniform BZ mesh."
     )
->>>>>>> 5ce75980
 
     mapping, grid = spglib.get_stabilized_reciprocal_mesh(
         kgrid_size, spg_symops["rotations"], is_shift=[0, 0, 0], is_time_reversal=true
