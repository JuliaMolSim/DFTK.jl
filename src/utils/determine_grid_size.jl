--- conflicted
+++ resolved
@@ -15,15 +15,6 @@
     # See the documentation about the grids for details on the construction of C_ρ
     cutoff_Gsq = 2 * supersampling^2 * Ecut
     Gmax= [norm(lattice[:, i]) / 2π * sqrt(cutoff_Gsq) for i in 1:3]
-<<<<<<< HEAD
-    # The above is a simplification valid for large Gmax. Actually we
-    # just need to be able to represent the G-G' for G in B_ρ, so if
-    # |G| is always < 1/2 in one direction, Gmax = 0 is fine. This is
-    # important to represent 1D systems with just one point in the
-    # relevant direction
-    Gmax[Gmax .< 1/2] .= 0
-=======
->>>>>>> 5ce75980
     # Round up
     Gmax = ceil.(Int, Gmax .- tol)
 
