import ForwardDiff
import AbstractFFTs

# original PR by mcabbott: https://github.com/JuliaDiff/ForwardDiff.jl/pull/495

ForwardDiff.value(x::Complex{<:ForwardDiff.Dual}) = Complex(x.re.value, x.im.value)

ForwardDiff.partials(x::Complex{<:ForwardDiff.Dual}, n::Int) =
    Complex(ForwardDiff.partials(x.re, n), ForwardDiff.partials(x.im, n))

ForwardDiff.npartials(x::Complex{<:ForwardDiff.Dual{T,V,N}}) where {T,V,N} = N
ForwardDiff.npartials(::Type{<:Complex{<:ForwardDiff.Dual{T,V,N}}}) where {T,V,N} = N

ForwardDiff.tagtype(x::Complex{<:ForwardDiff.Dual{T,V,N}}) where {T,V,N} = T
ForwardDiff.tagtype(::Type{<:Complex{<:ForwardDiff.Dual{T,V,N}}}) where {T,V,N} = T

# AbstractFFTs.complexfloat(x::AbstractArray{<:ForwardDiff.Dual}) = float.(x .+ 0im)
AbstractFFTs.complexfloat(x::AbstractArray{<:ForwardDiff.Dual}) = AbstractFFTs.complexfloat.(x)
AbstractFFTs.complexfloat(d::ForwardDiff.Dual{T,V,N}) where {T,V,N} = convert(ForwardDiff.Dual{T,float(V),N}, d) + 0im

AbstractFFTs.realfloat(x::AbstractArray{<:ForwardDiff.Dual}) = AbstractFFTs.realfloat.(x)
AbstractFFTs.realfloat(d::ForwardDiff.Dual{T,V,N}) where {T,V,N} = convert(ForwardDiff.Dual{T,float(V),N}, d)

for plan in [:plan_fft, :plan_ifft, :plan_bfft]
    @eval begin
        AbstractFFTs.$plan(x::AbstractArray{<:ForwardDiff.Dual}, region=1:ndims(x); kwargs...) =
            AbstractFFTs.$plan(ForwardDiff.value.(x) .+ 0im, region; kwargs...)

        AbstractFFTs.$plan(x::AbstractArray{<:Complex{<:ForwardDiff.Dual}}, region=1:ndims(x); kwargs...) =
            AbstractFFTs.$plan(ForwardDiff.value.(x), region; kwargs...)
    end
end

# rfft only accepts real arrays
AbstractFFTs.plan_rfft(x::AbstractArray{<:ForwardDiff.Dual}, region=1:ndims(x); kwargs...) =
    AbstractFFTs.plan_rfft(ForwardDiff.value.(x), region; kwargs...)

for plan in [:plan_irfft, :plan_brfft]  # these take an extra argument, only when complex?
    @eval begin
        AbstractFFTs.$plan(x::AbstractArray{<:ForwardDiff.Dual}, region=1:ndims(x); kwargs...) =
            AbstractFFTs.$plan(ForwardDiff.value.(x) .+ 0im, region; kwargs...)

        AbstractFFTs.$plan(x::AbstractArray{<:Complex{<:ForwardDiff.Dual}}, d::Integer, region=1:ndims(x); kwargs...) =
            AbstractFFTs.$plan(ForwardDiff.value.(x), d, region; kwargs...)
    end
end

for P in [:Plan, :ScaledPlan]  # need ScaledPlan to avoid ambiguities
    @eval begin
        Base.:*(p::AbstractFFTs.$P, x::AbstractArray{<:ForwardDiff.Dual}) =
            _apply_plan(p, x)

        Base.:*(p::AbstractFFTs.$P, x::AbstractArray{<:Complex{<:ForwardDiff.Dual}}) =
            _apply_plan(p, x)

        LinearAlgebra.mul!(Y::AbstractArray, p::AbstractFFTs.$P, X::AbstractArray{<:ForwardDiff.Dual}) =
            (Y .= _apply_plan(p, X))

        LinearAlgebra.mul!(Y::AbstractArray, p::AbstractFFTs.$P, X::AbstractArray{<:Complex{<:ForwardDiff.Dual}}) =
            (Y .= _apply_plan(p, X))
    end
end

LinearAlgebra.mul!(Y::AbstractArray{<:Complex{<:ForwardDiff.Dual}}, p::AbstractFFTs.ScaledPlan{T,P,<:ForwardDiff.Dual}, X::AbstractArray{<:ComplexF64}) where {T,P} =
    (Y .= _apply_plan(p, X))

function _apply_plan(p::AbstractFFTs.Plan, x::AbstractArray{<:Complex{<:ForwardDiff.Dual{T}}}) where {T}
    # TODO do we want x::AbstractArray{<:ForwardDiff.Dual{T}} too?
    xtil = p * ForwardDiff.value.(x)
    dxtils = ntuple(ForwardDiff.npartials(eltype(x))) do n
        p * ForwardDiff.partials.(x, n)
    end
    map(xtil, dxtils...) do val, parts...
        Complex(
            ForwardDiff.Dual{T}(real(val), map(real, parts)),
            ForwardDiff.Dual{T}(imag(val), map(imag, parts)),
        )
    end
end

function _apply_plan(p::AbstractFFTs.ScaledPlan{T,P,<:ForwardDiff.Dual}, x::AbstractArray) where {T,P}
    _apply_plan(p.p, p.scale * x) # for when p.scale is Dual, need out-of-place
end

# this is to avoid method ambiguities between these two:
#   _apply_plan(p::AbstractFFTs.Plan, x::AbstractArray{<:Complex{<:ForwardDiff.Dual{T}}}) where {T}
#   _apply_plan(p::AbstractFFTs.ScaledPlan{T,P,<:ForwardDiff.Dual}, x::AbstractArray) where {T,P}
function _apply_plan(p::AbstractFFTs.ScaledPlan{T,P,<:ForwardDiff.Dual}, x::AbstractArray{<:Complex{<:ForwardDiff.Dual{Tg}}}) where {T,P,Tg}
    _apply_plan(p.p, p.scale * x)
end

# Convert and strip off duals if that's the only way
function convert_dual(::Type{T}, x::ForwardDiff.Dual) where {T}
    convert(T, ForwardDiff.value(x))
end
convert_dual(::Type{T}, x::ForwardDiff.Dual) where {T <: ForwardDiff.Dual} = convert(T, x)
convert_dual(::Type{T}, x) where {T} = convert(T, x)


# DFTK setup specific
default_primes(T::Type{<:ForwardDiff.Dual}) = default_primes(ForwardDiff.valtype(T))
function next_working_fft_size(T::Type{<:ForwardDiff.Dual}, size::Integer)
    next_working_fft_size(ForwardDiff.valtype(T), size)
end

next_working_fft_size(::Type{<:ForwardDiff.Dual}, size::Int) = size

_fftw_flags(::Type{<:ForwardDiff.Dual}) = FFTW.MEASURE | FFTW.UNALIGNED

function build_fft_plans(array_type::AbstractArray{T}, fft_size) where {T<:Union{ForwardDiff.Dual,Complex{<:ForwardDiff.Dual}}}
    tmp = Array{complex(T)}(undef, fft_size...) # TODO think about other Array types
    opFFT  = FFTW.plan_fft(tmp, flags=_fftw_flags(T))
    opBFFT = FFTW.plan_bfft(tmp, flags=_fftw_flags(T))

    ipFFT  = DummyInplace{typeof(opFFT)}(opFFT)
    ipBFFT = DummyInplace{typeof(opBFFT)}(opBFFT)
    # backward by inverting and stripping off normalizations
    ipFFT, opFFT, ipBFFT, opBFFT
end

# determine symmetry operations only from primal lattice values
function spglib_get_symmetry(lattice::AbstractMatrix{<:ForwardDiff.Dual}, atom_groups, positions,
                             magnetic_moments=[]; kwargs...)
    spglib_get_symmetry(ForwardDiff.value.(lattice), atom_groups, positions,
                        magnetic_moments; kwargs...)
end
function spglib_atoms(atom_groups,
                      positions::AbstractVector{<:AbstractVector{<:ForwardDiff.Dual}},
                      magnetic_moments)
    positions_value = [ForwardDiff.value.(pos) for pos in positions]
    spglib_atoms(atom_groups, positions_value, magnetic_moments)
end

function _is_well_conditioned(A::AbstractArray{<:ForwardDiff.Dual}; kwargs...)
    _is_well_conditioned(ForwardDiff.value.(A); kwargs...)
end

value_type(T::Type{<:ForwardDiff.Dual}) = value_type(ForwardDiff.valtype(T))

# TODO Should go to Model.jl / PlaneWaveBasis.jl as a constructor.
#
# Along with it should go a nice convert function to get rid of the annoying
# conversion thing in the stress computation.
#
# Ideally also upon constructing a Model one would automatically determine that
# *some* parameter deep inside the terms, psp or sth is a dual and automatically
# convert the full thing to be based on dual numbers ... note that this requires
# exposing the element type all the way up ... which is probably needed to do these
# forward and backward conversion routines between duals and non-duals as well.
function construct_value(model::Model{T}) where {T <: ForwardDiff.Dual}
    newpositions = [ForwardDiff.value.(pos) for pos in model.positions]
    Model(ForwardDiff.value.(model.lattice),
          construct_value.(model.atoms),
          newpositions;
          model_name=model.model_name,
          n_electrons=model.n_electrons,
          magnetic_moments=[],  # Symmetries given explicitly
          terms=model.term_types,
          temperature=ForwardDiff.value(model.temperature),
          smearing=model.smearing,
          spin_polarization=model.spin_polarization,
          symmetries=model.symmetries)
end

construct_value(el::Element) = el
construct_value(el::ElementPsp) = ElementPsp(el.Z, el.symbol, construct_value(el.psp))
construct_value(psp::PspHgh) = psp
function construct_value(psp::PspHgh{T}) where {T <: ForwardDiff.Dual}
    PspHgh(psp.Zion,
           ForwardDiff.value(psp.rloc),
           ForwardDiff.value.(psp.cloc),
           psp.lmax,
           ForwardDiff.value.(psp.rp),
           [ForwardDiff.value.(hl) for hl in psp.h],
           psp.identifier,
           psp.description)
end


function construct_value(basis::PlaneWaveBasis{T}) where {T <: ForwardDiff.Dual}
    new_kshift = isnothing(basis.kshift) ? nothing : ForwardDiff.value.(basis.kshift)
    PlaneWaveBasis(construct_value(basis.model),
                   ForwardDiff.value(basis.Ecut),
                   map(v -> ForwardDiff.value.(v), basis.kcoords_global),
                   ForwardDiff.value.(basis.kweights_global);
                   basis.symmetries_respect_rgrid,
                   fft_size=basis.fft_size,
                   kgrid=basis.kgrid,
                   kshift=new_kshift,
                   variational=basis.variational,
                   comm_kpts=basis.comm_kpts)
end


function self_consistent_field(basis_dual::PlaneWaveBasis{T};
                               response=ResponseOptions(),
                               kwargs...) where {T <: ForwardDiff.Dual}
    # Note: No guarantees on this interface yet.

    # Primal pass
    basis_primal = construct_value(basis_dual)
    scfres = self_consistent_field(basis_primal; kwargs...)

    ## Compute external perturbation (contained in ham_dual) and from matvec with bands
    Hψ_dual = let
        occupation_dual = [T.(occk) for occk in scfres.occupation]
        ψ_dual = [Complex.(T.(real(ψk)), T.(imag(ψk))) for ψk in scfres.ψ]
        ρ_dual = DFTK.compute_density(basis_dual, ψ_dual, occupation_dual)
        εF_dual = T(scfres.εF)  # Only needed for entropy term
        eigenvalues_dual = [T.(εk) for εk in scfres.eigenvalues]
<<<<<<< HEAD
        _, ham_dual = energy_hamiltonian(basis_dual, ψ_dual, occupation_dual;
                                         ρ=ρ_dual, eigenvalues=eigenvalues_dual,
                                         εF=εF_dual)
=======
        ham_dual = energy_hamiltonian(basis_dual, ψ_dual, occupation_dual;
                                      ρ=ρ_dual, eigenvalues=eigenvalues_dual,
                                      εF=εF_dual).ham
>>>>>>> f598b540
        ham_dual * ψ_dual
    end

    ## Implicit differentiation
    response.verbose && println("Solving response problem")
    δresults = ntuple(ForwardDiff.npartials(T)) do α
        δHextψ = [ForwardDiff.partials.(δHextψk, α) for δHextψk in Hψ_dual]
        solve_ΩplusK_split(scfres, -δHextψ; tol=scfres.norm_Δρ, response.verbose)
    end

    ## Convert and combine
    DT = ForwardDiff.Dual{ForwardDiff.tagtype(T)}
    ψ = map(scfres.ψ, getfield.(δresults, :δψ)...) do ψk, δψk...
        map(ψk, δψk...) do ψnk, δψnk...
            Complex(DT(real(ψnk), real.(δψnk)),
                    DT(imag(ψnk), imag.(δψnk)))
        end
    end
    ρ = map((ρi, δρi...) -> DT(ρi, δρi), scfres.ρ, getfield.(δresults, :δρ)...)
    eigenvalues = map(scfres.eigenvalues, getfield.(δresults, :δeigenvalues)...) do εk, δεk...
        map((εnk, δεnk...) -> DT(εnk, δεnk), εk, δεk...)
    end
    occupation = map(scfres.occupation, getfield.(δresults, :δoccupation)...) do occk, δocck...
        map((occnk, δoccnk...) -> DT(occnk, δoccnk), occk, δocck...)
    end
    εF = DT(scfres.εF, getfield.(δresults, :δεF)...)

    # TODO Could add δresults[α].δVind the dual part of the total local potential in ham_dual
    # and in this way return a ham that represents also the total change in Hamiltonian

    energies, ham = energy_hamiltonian(basis_dual, ψ, occupation; ρ, eigenvalues, εF)

    # This has to be changed whenever the scfres structure changes
    (; ham, basis=basis_dual, energies, ρ, eigenvalues, occupation, εF, ψ,
       # non-differentiable metadata:
       response=getfield.(δresults, :history),
       scfres.converged, scfres.occupation_threshold, scfres.α, scfres.n_iter,
       scfres.n_bands_converge, scfres.diagonalization, scfres.stage,
       scfres.algorithm, scfres.norm_Δρ)
end

# other workarounds

# problem: ForwardDiff of norm of SVector gives NaN derivative at zero
# https://github.com/JuliaMolSim/DFTK.jl/issues/443#issuecomment-864930410
# solution: follow ChainRules custom frule for norm
# https://github.com/JuliaDiff/ChainRules.jl/blob/52a0eeadf8d19bff491f224517b7b064ce1ba378/src/rulesets/LinearAlgebra/norm.jl#L5
# TODO delete, once forward diff AD tools use ChainRules natively
function LinearAlgebra.norm(x::SVector{S,<:ForwardDiff.Dual{Tg,T,N}}) where {S,Tg,T,N}
    x_value = ForwardDiff.value.(x)
    y = norm(x_value)
    dy = ntuple(j->real(dot(x_value, ForwardDiff.partials.(x,j))) * pinv(y), N)
    ForwardDiff.Dual{Tg}(y, dy)
end

# problem: the derivative of 1/(1+exp(x)) = -exp(x) / (1+exp(x))^2.
# When x is too large, exp(x) = Inf and this is a NaN.
function Smearing.occupation(S::Smearing.FermiDirac, d::ForwardDiff.Dual{T}) where {T}
    x = ForwardDiff.value(d)
    if exp(x) > floatmax(typeof(x)) / 1e3
        ∂occ = -zero(x)
    else
        ∂occ = -exp(x) / (1 + exp(x))^2
    end
    ForwardDiff.Dual{T}(Smearing.occupation(S, x), ∂occ * ForwardDiff.partials(d))
end

# Fix for https://github.com/JuliaDiff/ForwardDiff.jl/issues/514
function Base.:^(x::Complex{ForwardDiff.Dual{T,V,N}}, y::Complex{ForwardDiff.Dual{T,V,N}}) where {T,V,N}
    xx = complex(ForwardDiff.value(real(x)), ForwardDiff.value(imag(x)))
    yy = complex(ForwardDiff.value(real(y)), ForwardDiff.value(imag(y)))
    dx = complex.(ForwardDiff.partials(real(x)), ForwardDiff.partials(imag(x)))
    dy = complex.(ForwardDiff.partials(real(y)), ForwardDiff.partials(imag(y)))

    expv = xx^yy
    ∂expv∂x = yy * xx^(yy-1)
    ∂expv∂y = log(xx) * expv
    dxexpv = ∂expv∂x * dx
    if iszero(xx) && ForwardDiff.isconstant(real(y)) && ForwardDiff.isconstant(imag(y)) && imag(y) === zero(imag(y)) && real(y) > 0
        dexpv = zero(expv)
    elseif iszero(xx)
        throw(DomainError(x, "mantissa cannot be zero for complex exponentiation"))
    else
        dyexpv = ∂expv∂y * dy
        dexpv = dxexpv + dyexpv
    end
    complex(ForwardDiff.Dual{T,V,N}(real(expv), ForwardDiff.Partials{N,V}(tuple(real(dexpv)...))),
            ForwardDiff.Dual{T,V,N}(imag(expv), ForwardDiff.Partials{N,V}(tuple(imag(dexpv)...))))
end

# Waiting for https://github.com/JuliaDiff/DiffRules.jl/pull/37 to be merged
function erfc(x::Complex{ForwardDiff.Dual{T,V,N}}) where {T,V,N}
    xx = complex(ForwardDiff.value(real(x)), ForwardDiff.value(imag(x)))
    dx = complex.(ForwardDiff.partials(real(x)), ForwardDiff.partials(imag(x)))
    dgamma = -2*exp(-xx^2)/sqrt(V(π)) * dx
    complex(ForwardDiff.Dual{T,V,N}(real(erfc(xx)), ForwardDiff.Partials{N,V}(tuple(real(dgamma)...))),
            ForwardDiff.Dual{T,V,N}(imag(erfc(xx)), ForwardDiff.Partials{N,V}(tuple(imag(dgamma)...))))
end<|MERGE_RESOLUTION|>--- conflicted
+++ resolved
@@ -208,15 +208,9 @@
         ρ_dual = DFTK.compute_density(basis_dual, ψ_dual, occupation_dual)
         εF_dual = T(scfres.εF)  # Only needed for entropy term
         eigenvalues_dual = [T.(εk) for εk in scfres.eigenvalues]
-<<<<<<< HEAD
-        _, ham_dual = energy_hamiltonian(basis_dual, ψ_dual, occupation_dual;
-                                         ρ=ρ_dual, eigenvalues=eigenvalues_dual,
-                                         εF=εF_dual)
-=======
         ham_dual = energy_hamiltonian(basis_dual, ψ_dual, occupation_dual;
                                       ρ=ρ_dual, eigenvalues=eigenvalues_dual,
                                       εF=εF_dual).ham
->>>>>>> f598b540
         ham_dual * ψ_dual
     end
 
