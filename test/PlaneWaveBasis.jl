using Test
using DFTK
using DFTK: index_G_vectors
using LinearAlgebra

include("testcases.jl")

function test_pw_cutoffs(testcase, Ecut, fft_size)
    model = Model(testcase.lattice; testcase.n_electrons)
    basis = PlaneWaveBasis(model; Ecut, fft_size, kgrid=(2, 5, 5))

    for (ik, kpt) in enumerate(basis.kpoints)
        for G in G_vectors(basis, kpt)
            @test sum(abs2, model.recip_lattice * (kpt.coordinate + G)) ≤ 2 * Ecut
        end
    end
end

@testset "PlaneWaveBasis: Check struct construction" begin
    Ecut = 3
    fft_size = [15, 15, 15]
<<<<<<< HEAD
    model = Model(silicon.lattice; silicon.atoms, silicon.positions)
    basis = PlaneWaveBasis(model, Ecut, silicon.kcoords, silicon.kweights; fft_size)
=======
    model = Model(silicon.lattice, silicon.atoms, silicon.positions)
    basis = PlaneWaveBasis(model, Ecut, silicon.kcoords, silicon.ksymops; fft_size)
>>>>>>> d36d7a54

    @test basis.model.lattice == silicon.lattice
    @test basis.model.recip_lattice ≈ 2π * inv(silicon.lattice)
    @test basis.model.unit_cell_volume ≈ det(silicon.lattice)
    @test basis.model.recip_cell_volume ≈ (2π)^3 * det(inv(silicon.lattice))

    @test basis.Ecut == 3
    @test basis.fft_size == Tuple(fft_size)

    g_start = -ceil.(Int, (Vec3(basis.fft_size) .- 1) ./ 2)
    g_stop  = floor.(Int, (Vec3(basis.fft_size) .- 1) ./ 2)
    g_all = vec(collect(G_vectors(basis)))

    for (ik, kpt) in enumerate(basis.kpoints)
        kpt = basis.kpoints[ik]
        @test kpt.coordinate == silicon.kcoords[basis.krange_thisproc[ik]]

        for (ig, G) in enumerate(G_vectors(basis, kpt))
            @test g_start <= G <= g_stop
        end
        @test g_all[kpt.mapping] == G_vectors(basis, kpt)
    end
    @test basis.kweights == ([1, 8, 6, 12] / 27)[basis.krange_thisproc]
end

@testset "PlaneWaveBasis: Energy cutoff is respected" begin
    test_pw_cutoffs(silicon, 4.0, [15, 15, 15])
    test_pw_cutoffs(silicon, 3.0, [15, 13, 13])
    test_pw_cutoffs(silicon, 4.0, [11, 13, 11])
end

@testset "PlaneWaveBasis: Check cubic basis and cubic index" begin
    model = Model(silicon.lattice; silicon.n_electrons)
    basis = PlaneWaveBasis(model; Ecut=3, fft_size=(15, 15, 15), kgrid=(1, 1, 1))
    g_all = collect(G_vectors(basis))

    for i in 1:15, j in 1:15, k in 1:15
        @test index_G_vectors(basis, g_all[i, j, k]) == CartesianIndex(i, j, k)
    end
    @test index_G_vectors(basis, [15, 1, 1]) === nothing
    @test index_G_vectors(basis, [-15, 1, 1]) === nothing
end

@testset "PlaneWaveBasis: Check index for kpoints" begin
    Ecut = 3
    fft_size = [7, 9, 11]
<<<<<<< HEAD
    model = Model(silicon.lattice; silicon.atoms, silicon.positions)
    basis = PlaneWaveBasis(model, Ecut, silicon.kcoords, silicon.kweights; fft_size)
=======
    model = Model(silicon.lattice, silicon.atoms, silicon.positions)
    basis = PlaneWaveBasis(model, Ecut, silicon.kcoords, silicon.ksymops; fft_size=fft_size)
>>>>>>> d36d7a54
    g_all = collect(G_vectors(basis))

    for kpt in basis.kpoints
        for (iball, ifull) in enumerate(kpt.mapping)
            @test index_G_vectors(basis, kpt, g_all[ifull]) == iball
        end

        if kpt.coordinate == [1/3, 1/3, 0]
            @test index_G_vectors(basis, kpt, [-2, -3, -1]) == 62
        else
            @test index_G_vectors(basis, kpt, [-2, -3, -1]) === nothing
        end
        @test index_G_vectors(basis, kpt, [15, 1, 1]) === nothing
        @test index_G_vectors(basis, kpt, [-15, 1, 1]) === nothing
    end
end

@testset "PlaneWaveBasis: kpoint mapping" begin
    model = Model(silicon.lattice, silicon.atoms, silicon.positions)
    basis = PlaneWaveBasis(model; Ecut=3, kgrid=(2, 2, 2), fft_size=[7, 9, 11])

    for kpt in basis.kpoints
        Gs_basis = collect(G_vectors(basis))
        Gs_kpt   = collect(G_vectors(basis, kpt))
        for i in 1:length(kpt.mapping)
            @test Gs_basis[kpt.mapping[i]] == Gs_kpt[i]
        end
        for i in keys(kpt.mapping_inv)
            @test Gs_basis[i] == Gs_kpt[kpt.mapping_inv[i]]
        end
    end
end

@testset "PlaneWaveBasis: Check G_vector-like accessor functions" begin
    Ecut = 3
    fft_size = [15, 15, 15]
<<<<<<< HEAD
    model = Model(silicon.lattice; silicon.atoms, silicon.positions)
    basis = PlaneWaveBasis(model, Ecut, silicon.kcoords, silicon.kweights; fft_size)
=======
    model = Model(silicon.lattice, silicon.atoms, silicon.positions)
    basis = PlaneWaveBasis(model, Ecut, silicon.kcoords, silicon.ksymops; fft_size)
>>>>>>> d36d7a54

    @test length(G_vectors(fft_size)) == prod(fft_size)
    @test length(r_vectors(basis))    == prod(fft_size)

    @test all(G_vectors(basis)      .== G_vectors(fft_size))
    @test all(G_vectors_cart(basis) .== map(G -> model.recip_lattice * G,
                                            G_vectors(fft_size)))
    @test all(r_vectors_cart(basis) .== map(r -> model.lattice * r,
                                            r_vectors(basis)))

    for kpt in basis.kpoints
        @test length(G_vectors(basis, kpt)) == length(kpt.mapping)
        @test all(G_vectors_cart(basis, kpt) .== map(G -> model.recip_lattice * G,
                                                     G_vectors(basis, kpt)))

        @test all(Gplusk_vectors(basis, kpt) .== map(G -> G + kpt.coordinate,
                                                     G_vectors(basis, kpt)))
        @test all(Gplusk_vectors_cart(basis, kpt) .== map(q -> model.recip_lattice * q,
                                                          Gplusk_vectors(basis, kpt)))
    end
end<|MERGE_RESOLUTION|>--- conflicted
+++ resolved
@@ -19,13 +19,8 @@
 @testset "PlaneWaveBasis: Check struct construction" begin
     Ecut = 3
     fft_size = [15, 15, 15]
-<<<<<<< HEAD
-    model = Model(silicon.lattice; silicon.atoms, silicon.positions)
+    model = Model(silicon.lattice, silicon.atoms, silicon.positions)
     basis = PlaneWaveBasis(model, Ecut, silicon.kcoords, silicon.kweights; fft_size)
-=======
-    model = Model(silicon.lattice, silicon.atoms, silicon.positions)
-    basis = PlaneWaveBasis(model, Ecut, silicon.kcoords, silicon.ksymops; fft_size)
->>>>>>> d36d7a54
 
     @test basis.model.lattice == silicon.lattice
     @test basis.model.recip_lattice ≈ 2π * inv(silicon.lattice)
@@ -72,13 +67,8 @@
 @testset "PlaneWaveBasis: Check index for kpoints" begin
     Ecut = 3
     fft_size = [7, 9, 11]
-<<<<<<< HEAD
-    model = Model(silicon.lattice; silicon.atoms, silicon.positions)
+    model = Model(silicon.lattice, silicon.atoms, silicon.positions)
     basis = PlaneWaveBasis(model, Ecut, silicon.kcoords, silicon.kweights; fft_size)
-=======
-    model = Model(silicon.lattice, silicon.atoms, silicon.positions)
-    basis = PlaneWaveBasis(model, Ecut, silicon.kcoords, silicon.ksymops; fft_size=fft_size)
->>>>>>> d36d7a54
     g_all = collect(G_vectors(basis))
 
     for kpt in basis.kpoints
@@ -115,13 +105,8 @@
 @testset "PlaneWaveBasis: Check G_vector-like accessor functions" begin
     Ecut = 3
     fft_size = [15, 15, 15]
-<<<<<<< HEAD
-    model = Model(silicon.lattice; silicon.atoms, silicon.positions)
+    model = Model(silicon.lattice, silicon.atoms, silicon.positions)
     basis = PlaneWaveBasis(model, Ecut, silicon.kcoords, silicon.kweights; fft_size)
-=======
-    model = Model(silicon.lattice, silicon.atoms, silicon.positions)
-    basis = PlaneWaveBasis(model, Ecut, silicon.kcoords, silicon.ksymops; fft_size)
->>>>>>> d36d7a54
 
     @test length(G_vectors(fft_size)) == prod(fft_size)
     @test length(r_vectors(basis))    == prod(fft_size)
