using DFTK
import DFTK: mpi_mean!
using MPI
using Test
using LinearAlgebra: norm

include("testcases.jl")

function test_chi0(testcase; symmetries=false, temperature=0,
                   spin_polarization=:none, eigensolver=lobpcg_hyper, Ecut=10,
                   kgrid=[3, 1, 1], fft_size=[15, 1, 15], compute_full_χ0=false)

    tol      = 1e-11
    ε        = 1e-6
    testtol  = 2e-6
    n_ep_extra = 3
    occupation_threshold = DFTK.default_occupation_threshold()

    collinear = spin_polarization == :collinear
    is_metal = !isnothing(testcase.temperature)
    eigsol = eigensolver == lobpcg_hyper
    label = [
        is_metal        ? "    metal" : "insulator",
        eigsol          ? "   lobpcg" : "full diag",
        symmetries      ? "   symm" : "no symm",
        temperature > 0 ? "temp" : "  0K",
        collinear       ? "coll" : "none",
    ]
    @testset "Computing χ0 ($(join(label, ", ")))" begin
        spec = ElementPsp(testcase.atnum, psp=load_psp(testcase.psp))
        magnetic_moments = collinear ? [0.3, 0.7] : []
        model_kwargs = (; temperature, symmetries, magnetic_moments, spin_polarization)
        basis_kwargs = (; kgrid, fft_size, Ecut)

        model = model_LDA(testcase.lattice, testcase.atoms, testcase.positions;
                          model_kwargs...)
        basis = PlaneWaveBasis(model; basis_kwargs...)
        ρ0 = guess_density(basis, magnetic_moments)
        energies, ham0 = energy_hamiltonian(basis, nothing, nothing; ρ=ρ0)
<<<<<<< HEAD
        res = DFTK.next_density(ham0; tol, n_ep_extra, eigensolver,
                                occupation_threshold)
        occ, εF = DFTK.compute_occupation(basis, res.eigenvalues;
                                          occupation_threshold)
        scfres = (ham=ham0, res..., n_ep_extra,occupation_threshold)
=======
        res = DFTK.next_density(ham0; tol, n_ep_extra, eigensolver, occupation_threshold)
        occ, εF = DFTK.compute_occupation(basis, res.eigenvalues; occupation_threshold)
        scfres = (ham=ham0, res..., n_ep_extra, occupation_threshold)
>>>>>>> 8cfc91bb

        # create external small perturbation εδV
        n_spin = model.n_spin_components
        δV = randn(eltype(basis), basis.fft_size..., n_spin)
        mpi_mean!(δV, MPI.COMM_WORLD)
        δV_sym = DFTK.symmetrize_ρ(basis, δV, symmetries=model.symmetries)
        if symmetries
            δV = δV_sym
        else
            @test δV_sym ≈ δV
        end

        function compute_ρ_FD(ε)
            term_builder = basis -> DFTK.TermExternal(ε * δV)
            model = model_LDA(testcase.lattice, testcase.atoms, testcase.positions;
                              model_kwargs..., extra_terms=[term_builder])
            basis = PlaneWaveBasis(model; basis_kwargs...)
            energies, ham = energy_hamiltonian(basis, nothing, nothing; ρ=ρ0)
            res = DFTK.next_density(ham; tol, n_ep_extra, eigensolver,
                                    occupation_threshold)
            res.ρout
        end

        # middle point finite difference for more precision
        ρ1 = compute_ρ_FD(-ε)
        ρ2 = compute_ρ_FD(ε)
        diff_findiff = (ρ2 - ρ1) / (2ε)

        # Test apply_χ0 and compare against finite differences
        diff_applied_χ0 = apply_χ0(scfres, δV)
        @test norm(diff_findiff - diff_applied_χ0) < testtol

        # just to cover it here
        if temperature > 0
            D = compute_dos(εF, basis, res.eigenvalues)
            LDOS = compute_ldos(εF, basis, res.eigenvalues, res.ψ)
        end

        if !symmetries
            #  Test compute_χ0 against finite differences
            #  (only works in reasonable time for small Ecut)
            if compute_full_χ0
                χ0 = compute_χ0(ham0; occupation_threshold)
                diff_computed_χ0 = reshape(χ0 * vec(δV), basis.fft_size..., n_spin)
                @test norm(diff_findiff - diff_computed_χ0) < testtol
            end

            # Test that apply_χ0 is self-adjoint
            δV1 = randn(eltype(basis), basis.fft_size..., n_spin)
            δV2 = randn(eltype(basis), basis.fft_size..., n_spin)
            mpi_mean!(δV1, MPI.COMM_WORLD)
            mpi_mean!(δV2, MPI.COMM_WORLD)

            χ0δV1 = apply_χ0(scfres, δV1)
            χ0δV2 = apply_χ0(scfres, δV2)
            @test abs(dot(δV1, χ0δV2) - dot(δV2, χ0δV1)) < testtol
        end
    end
end

@testset "Computing χ0" begin
    for (case, temperatures) in [(silicon, (0, 0.03)), (magnesium, (0.01, ))]
        for temperature in temperatures, spin_polarization in (:none, :collinear)
            for symmetries in (false, true)
                test_chi0(case; symmetries, temperature, spin_polarization)
            end
        end
    end

    # additional test for compute_χ0
    for spin_polarization in (:none, :collinear)
        test_chi0(silicon; symmetries=false, spin_polarization,
                  eigensolver=diag_full, Ecut=3, fft_size=[10, 1, 10],
                  compute_full_χ0=true)
    end
end<|MERGE_RESOLUTION|>--- conflicted
+++ resolved
@@ -37,17 +37,9 @@
         basis = PlaneWaveBasis(model; basis_kwargs...)
         ρ0 = guess_density(basis, magnetic_moments)
         energies, ham0 = energy_hamiltonian(basis, nothing, nothing; ρ=ρ0)
-<<<<<<< HEAD
-        res = DFTK.next_density(ham0; tol, n_ep_extra, eigensolver,
-                                occupation_threshold)
-        occ, εF = DFTK.compute_occupation(basis, res.eigenvalues;
-                                          occupation_threshold)
-        scfres = (ham=ham0, res..., n_ep_extra,occupation_threshold)
-=======
         res = DFTK.next_density(ham0; tol, n_ep_extra, eigensolver, occupation_threshold)
         occ, εF = DFTK.compute_occupation(basis, res.eigenvalues; occupation_threshold)
         scfres = (ham=ham0, res..., n_ep_extra, occupation_threshold)
->>>>>>> 8cfc91bb
 
         # create external small perturbation εδV
         n_spin = model.n_spin_components
