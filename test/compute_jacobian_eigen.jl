--- conflicted
+++ resolved
@@ -84,14 +84,8 @@
 
             model  = model_LDA(silicon.lattice, silicon.atoms, silicon.positions)
             basis  = PlaneWaveBasis(model; Ecut=5, kgrid=[1, 1, 1])
-<<<<<<< HEAD
-            scfres = self_consistent_field(basis; tol=1e-12)
+            scfres = self_consistent_field(basis; tol=1e-8)
             ψ, occupation = select_occupied_orbitals(basis, scfres.ψ, scfres.occupation)
-=======
-            scfres = self_consistent_field(basis; tol=1e-8)
-            ψ, occupation = select_occupied_orbitals(basis, scfres.ψ,
-                                                     scfres.occupation)
->>>>>>> 93e20510
 
             res = eigen_ΩplusK(basis, ψ, occupation, numval)
             @test res.λ[1] > 1e-3
