--- conflicted
+++ resolved
@@ -373,64 +373,8 @@
         rtol = 1e-4
         @test norm(δρ - δρ_finitediff, 1) < rtol * norm(δρ, 1)
     end
-<<<<<<< HEAD
-end
-@testitem "Test scfres dual has the same params as scfres primal" #=
-    =#    tags=[:dont_test_mpi] setup=[TestCases] begin
-    using DFTK
-    using ForwardDiff
-    using LinearAlgebra
-    using PseudoPotentialData
-    silicon = TestCases.silicon
-
-    # Make silicon primal model
-    model = model_DFT(silicon.lattice, silicon.atoms, silicon.positions;
-                        functionals=LDA(), temperature=1e-3, smearing=Smearing.Gaussian())
-
-    # Helper functions for dualizing numeric parameters in the model
-    to_dual(x::Real, p=0.0) = ForwardDiff.Dual{ForwardDiff.Tag{UnionAll, Int64}}(x, p)
-    to_dual(x::AbstractArray, p=0.0) = to_dual.(x, p)
-    to_dual(x)
-
-    function construct_dual(el::ElementPsp)
-        ElementPsp(el.species, construct_dual(el.psp), el.family, el.mass)
-    end
-    function construct_dual(psp::PspHgh{T}) where {T <: AbstractFloat}
-        PspHgh(psp.Zion,
-            to_dual(psp.rloc),
-            to_dual(psp.cloc),
-            psp.lmax,
-            to_dual(psp.rp),
-            [to_dual.(hl) for hl in psp.h],
-            psp.identifier,
-            psp.description)
-    end
-
-    # Dualize the silicon model
-    model_dual = Model(to_dual(model.lattice, 1.0),
-                    construct_dual.(model.atoms),
-                    to_dual(model.positions);
-                    model.model_name,
-                    model.n_electrons,
-                    magnetic_moments=[],
-                    terms=model.term_types,
-                    temperature=to_dual(model.temperature),
-                    model.smearing,
-                    model.spin_polarization,
-                    model.symmetries,
-                    disable_electrostatics_check=true)
-
-    # Construct the primal and dual basis
-    basis = PlaneWaveBasis(model; Ecut=5, kgrid=(1,1,1))
-    basis_dual = PlaneWaveBasis(model_dual; Ecut=to_dual(5.0), kgrid=(1,1,1))
-
-    # Compute scfres with primal and dual basis
-    scfres_dual = self_consistent_field(basis_dual; tol=1e-5)
-    scfres = self_consistent_field(basis; tol=1e-5)
-    
-    # Check that scfres_dual has the same parameters as scfres
-    @test isempty(setdiff(keys(scfres), keys(scfres_dual)))
-end
+end
+
 @testitem "Test scfres dual has the same params as scfres primal" #=
     =#    tags=[:dont_test_mpi] setup=[TestCases] begin
     using DFTK
@@ -458,6 +402,4 @@
     
     # Check that scfres_dual has the same parameters as scfres
     @test isempty(setdiff(keys(scfres), keys(scfres_dual)))
-=======
->>>>>>> 331e8739
 end