using Test
using DFTK
using SpecialFunctions
using Logging

include("testcases.jl")

smearing_methods = (
        DFTK.Smearing.None(),
        DFTK.Smearing.FermiDirac(),
        DFTK.Smearing.Gaussian(),
        DFTK.Smearing.MarzariVanderbilt(),
        (DFTK.Smearing.MethfesselPaxton(i) for i in 1:4)...
    )

@testset "Smearing functions" begin
    for m in smearing_methods
        @test DFTK.Smearing.occupation(m, -Inf) == 1
        @test DFTK.Smearing.occupation(m, Inf) == 0
        x = .04
        ε = 1e-8
        @test abs((DFTK.Smearing.occupation(m, x+ε) - DFTK.Smearing.occupation(m, x))/ε -
                  DFTK.Smearing.occupation_derivative(m, x)) < 1e-4

        # entropy functions should satisfy s' = x f'
        sprime = (DFTK.Smearing.entropy(m, x+ε) - DFTK.Smearing.entropy(m, x))/ε
        fprime = (DFTK.Smearing.occupation(m, x+ε) - DFTK.Smearing.occupation(m, x))/ε
        @test abs(sprime - x*fprime) < 1e-4
    end
end

if mpi_nprocs() == 1 # can't be bothered to convert the tests
@testset "Smearing for insulators" begin
    Ecut = 5
    n_bands = 10
    fft_size = [15, 15, 15]

    # Emulate an insulator ... prepare energy levels
    energies = [zeros(n_bands) for k in silicon.kcoords]
    n_occ = div(silicon.n_electrons, 2, RoundUp)
    n_k = length(silicon.kcoords)
    for ik in 1:n_k
        energies[ik] = sort(rand(n_bands))
        energies[ik][n_occ+1:end] .+= 2
    end
    εHOMO = maximum(energies[ik][n_occ] for ik in 1:n_k)
    εLUMO = minimum(energies[ik][n_occ + 1] for ik in 1:n_k)

    # Occupation for zero temperature
    model = Model(silicon.lattice, silicon.atoms, silicon.positions; temperature=0.0,
                  smearing=nothing, terms=[Kinetic()])
    basis = PlaneWaveBasis(model, Ecut, silicon.kcoords, silicon.kweights; fft_size)
    occupation0, εF0 = DFTK.compute_occupation_bandgap(basis, energies)
    @test εHOMO < εF0 < εLUMO
    @test DFTK.weighted_ksum(basis, sum.(occupation0)) ≈ model.n_electrons

    # See that the electron count still works if we add temperature
    Ts = (0, 1e-6, .1, 1.0)
    for temperature in Ts, smearing in smearing_methods
        model = Model(silicon.lattice, silicon.atoms, silicon.positions;
                      temperature, smearing, terms=[Kinetic()])
        basis = PlaneWaveBasis(model, Ecut, silicon.kcoords, silicon.kweights; fft_size)
        occs, _ = with_logger(NullLogger()) do
            DFTK.compute_occupation(basis, energies)
        end
        @test sum(basis.kweights .* sum.(occs)) ≈ model.n_electrons
    end

    # See that the occupation is largely uneffected with only a bit of temperature
    Ts = (0, 1e-6, 1e-4)
    for temperature in Ts, smearing in smearing_methods
        model = Model(silicon.lattice, silicon.atoms, silicon.positions;
                      temperature, smearing, terms=[Kinetic()])
        basis = PlaneWaveBasis(model, Ecut, silicon.kcoords, silicon.kweights; fft_size)
        occupation, _ = DFTK.compute_occupation(basis, energies)

        for ik in 1:n_k
            @test all(isapprox.(occupation[ik], occupation0[ik], atol=1e-2))
        end
    end
end
end

if mpi_nprocs() == 1 # can't be bothered to convert the tests
@testset "Smearing for metals" begin
    testcase = magnesium
    Ecut = 5
    fft_size = [15, 15, 15]
    kgrid  = [2, 3, 4]

    # Emulate a metal ...
    energies = [[-0.08063210585291,  0.11227915155236, 0.13057816014162, 0.57672256037074],
                [ 0.09509047528102,  0.09538152469111, 0.27197836572013, 0.28750689088845],
                [-0.00144586520885,  0.18640677556553, 0.19603060374450, 0.24422060327989],
                [ 0.05693643182609,  0.16919740718547, 0.24190245274401, 0.25674283154835],
                [-0.06756541677784,  0.03381889875058, 0.23162853469956, 0.50981867707851],
                [ 0.10685980948954,  0.10728887405642, 0.20784971952147, 0.20786603845828],
                [ 0.01122399002894,  0.11011069317735, 0.24016826005369, 0.30770620467001],
                [ 0.06925846412968,  0.16087157153058, 0.19146746736359, 0.27463770659603],
                [-0.02937886574534, -0.02937886574483, 0.36206906745747, 0.36206906745749],
                [ 0.13314087354890,  0.13314087354890, 0.15834732772541, 0.15834732772541],
                [ 0.04869672986772,  0.04869672986772, 0.27749728805752, 0.27749728805768],
                [ 0.10585630776222,  0.10585630776223, 0.22191839818805, 0.22191839818822]]

    symmetries = DFTK.symmetry_operations(testcase.lattice, testcase.atoms, testcase.positions)
    kcoords, _ = bzmesh_ir_wedge(kgrid, symmetries)

    n_bands = length(energies[1])
    n_k = length(kcoords)
    @assert n_k == length(energies)

    parameters = (
        (DFTK.Smearing.FermiDirac(),        0.01, 0.16163115311626172),
        (DFTK.Smearing.FermiDirac(),        0.02, 0.1624111568340279),
        (DFTK.Smearing.FermiDirac(),        0.03, 0.1630075080960013),
        (DFTK.Smearing.MethfesselPaxton(1), 0.01, 0.16120395021955866),
        (DFTK.Smearing.MethfesselPaxton(1), 0.02, 0.16153528960704408),
        (DFTK.Smearing.MethfesselPaxton(1), 0.03, 0.16131173898225953),
    )

    for (smearing, temperature, εF_ref) in parameters
<<<<<<< HEAD
        model = Model(silicon.lattice, n_electrons=testcase.n_electrons;
                      temperature, smearing, terms=[Kinetic()],
                      testcase.atoms, testcase.positions)
        basis = PlaneWaveBasis(model; Ecut, kgrid, fft_size, kshift=[1, 0, 1]/2)
=======
        model = Model(silicon.lattice, testcase.atoms, testcase.positions;
                      n_electrons=testcase.n_electrons,
                      temperature, smearing, terms=[Kinetic()])
        basis = PlaneWaveBasis(model; Ecut, kgrid, fft_size)
>>>>>>> 5ce6af2a
        occupation, εF = with_logger(NullLogger()) do
            DFTK.compute_occupation(basis, energies)
        end

        @test DFTK.weighted_ksum(basis, sum.(occupation)) ≈ model.n_electrons
        @test εF ≈ εF_ref
    end
end
end<|MERGE_RESOLUTION|>--- conflicted
+++ resolved
@@ -119,17 +119,10 @@
     )
 
     for (smearing, temperature, εF_ref) in parameters
-<<<<<<< HEAD
-        model = Model(silicon.lattice, n_electrons=testcase.n_electrons;
-                      temperature, smearing, terms=[Kinetic()],
-                      testcase.atoms, testcase.positions)
-        basis = PlaneWaveBasis(model; Ecut, kgrid, fft_size, kshift=[1, 0, 1]/2)
-=======
         model = Model(silicon.lattice, testcase.atoms, testcase.positions;
                       n_electrons=testcase.n_electrons,
                       temperature, smearing, terms=[Kinetic()])
-        basis = PlaneWaveBasis(model; Ecut, kgrid, fft_size)
->>>>>>> 5ce6af2a
+        basis = PlaneWaveBasis(model; Ecut, kgrid, fft_size, kshift=[1, 0, 1]/2)
         occupation, εF = with_logger(NullLogger()) do
             DFTK.compute_occupation(basis, energies)
         end
